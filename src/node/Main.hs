{-# LANGUAGE CPP #-}

module Main where

import           Data.List             ((!!))
import           Data.Maybe            (fromJust)
import           Mockable              (Production, currentTime)
import           Node                  (hoistSendActions)
<<<<<<< HEAD
import           System.Wlog           (LoggerName, logInfo)
import           Formatting            ((%), sformat, shown)
=======
import           Serokell.Util         (sec)
import           System.Wlog           (LoggerName, WithLogger, logInfo)
>>>>>>> 2bfcf1ac
import           Universum

import           Pos.Binary            ()
import           Pos.Core.Types        (Timestamp (..))
import qualified Pos.CLI               as CLI
import           Pos.Communication     (ActionSpec (..), OutSpecs, WorkerSpec, worker)
import           Pos.Constants         (isDevelopment)
import           Pos.Crypto            (SecretKey, VssKeyPair, keyGen, vssKeyGen)
import           Pos.Genesis           (genesisDevSecretKeys, genesisStakeDistribution,
                                        genesisUtxo)
import           Pos.Launcher          (BaseParams (..), LoggingParams (..),
                                        NodeParams (..), RealModeResources,
                                        bracketResources, runNodeProduction, runNodeStats,
                                        stakesDistr)
import           Pos.Shutdown          (triggerShutdown)
import           Pos.Ssc.Class         (SscConstraint)
import           Pos.Ssc.GodTossing    (GtParams (..), SscGodTossing,
                                        genesisDevVssKeyPairs)
import           Pos.Ssc.NistBeacon    (SscNistBeacon)
import           Pos.Ssc.SscAlgo       (SscAlgo (..))
import           Pos.Statistics        (getNoStatsT, getStatsMap, runStatsT')
import           Pos.Update.Context    (ucUpdateSemaphore)
import           Pos.Update.Params     (UpdateParams (..))
import           Pos.Util              (inAssertMode, mappendPair)
import           Pos.Util.BackupPhrase (keysFromPhrase)
import           Pos.Util.UserSecret   (UserSecret, peekUserSecret, usPrimKey, usVss,
                                        writeUserSecret)
import           Pos.WorkMode          (ProductionMode, RawRealMode, StatsMode)
#ifdef WITH_WEB
import           Pos.Web               (serveWebBase, serveWebGT)
import           Pos.WorkMode          (WorkMode)
#ifdef WITH_WALLET
import           Pos.Wallet.Web        (walletServeWebFull, walletServerOuts)
#endif
#endif
import           Pos.Util.Context      (askContext)

import           NodeOptions           (Args (..), getNodeOptions)

loggingParams :: LoggerName -> Args -> LoggingParams
loggingParams tag Args{..} =
    LoggingParams
    { lpHandlerPrefix = CLI.logPrefix commonArgs
    , lpConfigPath    = CLI.logConfig commonArgs
    , lpRunnerTag = tag
    , lpEkgPort = monitorPort
    }

baseParams :: LoggerName -> Args -> IO BaseParams
baseParams loggingTag args@Args {..} = do
    filePeers <- maybe (return []) CLI.readPeersFile
                     (CLI.dhtPeersFile commonArgs)
    let allPeers = CLI.dhtPeers commonArgs ++ filePeers
    return $ BaseParams
        { bpLoggingParams = loggingParams loggingTag args
        , bpIpPort = ipPort
        , bpDHTPeers = allPeers
        , bpDHTKey = dhtKey
        , bpDHTExplicitInitial = CLI.dhtExplicitInitial commonArgs
        , bpKademliaDump = kademliaDumpPath
        }

action :: Args -> RealModeResources -> Production ()
action args@Args {..} res = do
    let systemStart = CLI.sysStart commonArgs
    logInfo $ sformat ("System start time is " % shown) systemStart
    t <- currentTime
    logInfo $ sformat ("Current time is " % shown) (Timestamp t)
    currentParams <- getNodeParams args systemStart
    let vssSK = fromJust $ npUserSecret currentParams ^. usVss
        gtParams = gtSscParams args vssSK
#ifdef WITH_WEB
        currentPlugins :: (SscConstraint ssc, WorkMode ssc m) => [m ()]
        currentPlugins = plugins args
        currentPluginsGT :: (WorkMode SscGodTossing m) => [m ()]
        currentPluginsGT = pluginsGT args
#else
        currentPlugins :: [a]
        currentPlugins = []
        currentPluginsGT :: [a]
        currentPluginsGT = []
#endif
    putText $ "Running using " <> show (CLI.sscAlgo commonArgs)
    putText $ "If stats is on: " <> show enableStats
    case (enableStats, CLI.sscAlgo commonArgs) of
        (True, GodTossingAlgo) ->
            runNodeStats @SscGodTossing res
                (convPlugins currentPluginsGT `mappendPair` walletStats args)
                currentParams gtParams
        (True, NistBeaconAlgo) ->
            runNodeStats @SscNistBeacon res
                (convPlugins currentPlugins `mappendPair`  walletStats args)
                currentParams ()
        (False, GodTossingAlgo) ->
            runNodeProduction @SscGodTossing res
                (convPlugins currentPluginsGT `mappendPair` walletProd args)
                currentParams gtParams
        (False, NistBeaconAlgo) ->
            runNodeProduction @SscNistBeacon res
                (convPlugins currentPlugins `mappendPair` walletProd args)
                currentParams ()
  where
    convPlugins = (,mempty) . map (\act -> ActionSpec $ \__vI __sA -> act)

userSecretWithGenesisKey
    :: (MonadIO m, MonadFail m) => Args -> UserSecret -> m (SecretKey, UserSecret)
userSecretWithGenesisKey Args{..} userSecret
    | isDevelopment = case devSpendingGenesisI of
          Nothing -> fetchPrimaryKey userSecret
          Just i -> do
              let sk = genesisDevSecretKeys !! i
                  us = userSecret & usPrimKey .~ Just sk
              writeUserSecret us
              return (sk, us)
    | otherwise = fetchPrimaryKey userSecret

getKeyfilePath :: Args -> FilePath
getKeyfilePath Args {..}
    | isDevelopment = case devSpendingGenesisI of
          Nothing -> keyfilePath
          Just i  -> "node-" ++ show i ++ "." ++ keyfilePath
    | otherwise = keyfilePath

updateUserSecretVSS
    :: (MonadIO m, MonadFail m) => Args -> UserSecret -> m UserSecret
updateUserSecretVSS Args{..} us
    | isDevelopment = case devVssGenesisI of
          Nothing -> fillUserSecretVSS us
          Just i  -> return $ us & usVss .~ Just (genesisDevVssKeyPairs !! i)
    | otherwise = fillUserSecretVSS us

fetchPrimaryKey :: (MonadIO m, MonadFail m) => UserSecret -> m (SecretKey, UserSecret)
fetchPrimaryKey userSecret = case userSecret ^. usPrimKey of
    Just sk -> return (sk, userSecret)
    Nothing -> do
        putText "Found no signing keys in keyfile, generating random one..."
        sk <- snd <$> keyGen
        let us = userSecret & usPrimKey .~ Just sk
        writeUserSecret us
        return (sk, us)

fillUserSecretVSS :: (MonadIO m, MonadFail m) => UserSecret -> m UserSecret
fillUserSecretVSS userSecret = case userSecret ^. usVss of
    Just _  -> return userSecret
    Nothing -> do
        putText "Found no VSS keypair in keyfile, generating random one..."
        vss <- vssKeyGen
        let us = userSecret & usVss .~ Just vss
        writeUserSecret us
        return us

processUserSecret
    :: (MonadIO m, MonadFail m)
    => Args -> UserSecret -> m (SecretKey, UserSecret)
processUserSecret args@Args {..} userSecret = case backupPhrase of
    Nothing -> updateUserSecretVSS args userSecret >>= userSecretWithGenesisKey args
    Just ph -> do
        (sk, vss) <- either keyFromPhraseFailed pure $ keysFromPhrase ph
        let us = userSecret & usPrimKey .~ Just sk & usVss .~ Just vss
        writeUserSecret us
        return (sk, us)
  where
    keyFromPhraseFailed msg = fail $ "Key creation from phrase failed: " <> show msg

getNodeParams
    :: (MonadIO m, MonadFail m, MonadThrow m, WithLogger m)
    => Args -> Timestamp -> m NodeParams
getNodeParams args@Args {..} systemStart = do
    (primarySK, userSecret) <-
        userSecretWithGenesisKey args =<<
        updateUserSecretVSS args =<<
        peekUserSecret (getKeyfilePath args)
    params <- liftIO $ baseParams "node" args
    return NodeParams
        { npDbPathM = dbPath
        , npRebuildDb = rebuildDB
        , npSecretKey = primarySK
        , npUserSecret = userSecret
        , npSystemStart = systemStart
        , npBaseParams = params
        , npCustomUtxo = genesisUtxo $
              if isDevelopment
                  then stakesDistr (CLI.flatDistr commonArgs)
                                   (CLI.bitcoinDistr commonArgs)
                                   (CLI.richPoorDistr commonArgs)
                                   (CLI.expDistr commonArgs)
                  else genesisStakeDistribution
        , npTimeLord = timeLord
        , npJLFile = jlPath
        , npAttackTypes = maliciousEmulationAttacks
        , npAttackTargets = maliciousEmulationTargets
        , npPropagation = not (CLI.disablePropagation commonArgs)
        , npReportServers = CLI.reportServers commonArgs
        , npUpdateParams = UpdateParams
            { upUpdatePath = updateLatestPath
            , upUpdateWithPkg = updateWithPackage
            , upUpdateServers = CLI.updateServers commonArgs
            }
        }

gtSscParams :: Args -> VssKeyPair -> GtParams
gtSscParams Args {..} vssSK =
    GtParams
    { gtpSscEnabled = True
    , gtpVssKeyPair = vssSK
    }

#ifdef WITH_WEB
plugins :: (SscConstraint ssc, WorkMode ssc m) => Args -> [m ()]
plugins Args {..}
    | enableWeb = [serveWebBase webPort]
    | otherwise = []
#endif

#ifdef WITH_WEB
pluginsGT :: (WorkMode SscGodTossing m) => Args -> [m ()]
pluginsGT Args {..}
    | enableWeb = [serveWebGT webPort]
    | otherwise = []
#endif

updateTriggerWorker
    :: SscConstraint ssc
    => ([WorkerSpec (RawRealMode ssc)], OutSpecs)
updateTriggerWorker = first pure $ worker mempty $ \_ -> do
    logInfo "Update trigger worker is locked"
    void $ liftIO . takeMVar =<< askContext ucUpdateSemaphore
    triggerShutdown

walletServe
    :: SscConstraint ssc
    => Args
    -> ([WorkerSpec (RawRealMode ssc)], OutSpecs)
#if defined WITH_WEB && defined WITH_WALLET
walletServe Args {..} =
    if enableWallet
    then first pure $ worker walletServerOuts $ \sendActions ->
            walletServeWebFull sendActions walletDebug walletDbPath
                                           walletRebuildDb walletPort
    else updateTriggerWorker
#else
walletServe _ = updateTriggerWorker
#endif

walletProd
    :: SscConstraint ssc
    => Args
    -> ([WorkerSpec (ProductionMode ssc)], OutSpecs)
walletProd = first (map liftPlugin) . walletServe
  where
    liftPlugin (ActionSpec p) = ActionSpec $ \vI sa ->
        lift . p vI $ hoistSendActions getNoStatsT lift sa

walletStats
    :: SscConstraint ssc
    => Args
    -> ([WorkerSpec (StatsMode ssc)], OutSpecs)
walletStats = first (map liftPlugin) . walletServe
  where
    liftPlugin (ActionSpec p) = ActionSpec $ \vI sa -> do
        s <- getStatsMap
        lift . p vI $ hoistSendActions (runStatsT' s) lift sa

printFlags :: IO ()
printFlags = do
    if isDevelopment
        then putText "[Attention] We are in DEV mode"
        else putText "[Attention] We are in PRODUCTION mode"
#ifdef WITH_WEB
    putText "[Attention] Web-mode is on"
#endif
#ifdef WITH_WALLET
    putText "[Attention] Wallet-mode is on"
#endif
    inAssertMode $ putText "Asserts are ON"

main :: IO ()
main = do
    printFlags
    args <- getNodeOptions
    params <- baseParams "node" args
    bracketResources params (action args)<|MERGE_RESOLUTION|>--- conflicted
+++ resolved
@@ -6,13 +6,8 @@
 import           Data.Maybe            (fromJust)
 import           Mockable              (Production, currentTime)
 import           Node                  (hoistSendActions)
-<<<<<<< HEAD
-import           System.Wlog           (LoggerName, logInfo)
+import           System.Wlog           (LoggerName, WithLogger, logInfo)
 import           Formatting            ((%), sformat, shown)
-=======
-import           Serokell.Util         (sec)
-import           System.Wlog           (LoggerName, WithLogger, logInfo)
->>>>>>> 2bfcf1ac
 import           Universum
 
 import           Pos.Binary            ()
