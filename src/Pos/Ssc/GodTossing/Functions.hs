--- conflicted
+++ resolved
@@ -115,18 +115,9 @@
         let checkComm =
                  isVerSuccess .
                  (verifySignedCommitment epochId)
-<<<<<<< HEAD
         verifyEntriesGuardM fst snd CommitmentInvalid
                             (pure . checkComm)
                             (HM.toList . getCommitmentsMap $ commitments)
-        -- [CSL-206]: check that share IDs are different.
-=======
-        verifyEntriesGuardM (addressHash . view _1)
-                            identity
-                            (TossVerFailure CommitmentInvalid)
-                            (pure . checkSignedComm)
-                            (toList commitments)
->>>>>>> a9c559c2
 
     -- CHECK: Vss certificates checker
     --
