--- conflicted
+++ resolved
@@ -9,34 +9,16 @@
 
 module Pos.Ssc.GodTossing ( module GodTossing ) where
 
-<<<<<<< HEAD
-import           Pos.Binary.Ssc                                ()
-import           Pos.Modern.Ssc.GodTossing.Helpers             ()
-import           Pos.Modern.Ssc.GodTossing.Storage.Storage     ()
-import           Pos.Ssc.GodTossing.Arbitrary                  as GodTossing
-import           Pos.Ssc.GodTossing.Error                      as GodTossing
-import           Pos.Ssc.GodTossing.Functions                  as GodTossing
-import           Pos.Ssc.GodTossing.Genesis                    as GodTossing
-import           Pos.Ssc.GodTossing.Listener.Listeners         ()
-import           Pos.Ssc.GodTossing.Secret.Types               as GodTossing
-import           Pos.Ssc.GodTossing.Seed                       as GodTossing
-import           Pos.Ssc.GodTossing.Storage.Storage            ()
-import           Pos.Ssc.GodTossing.Storage.Types              as GodTossing
-import           Pos.Ssc.GodTossing.Types.Base                 as GodTossing
-import           Pos.Ssc.GodTossing.Types.Type                 as GodTossing
-import           Pos.Ssc.GodTossing.Types.Message              as GodTossing
-import           Pos.Ssc.GodTossing.Types.Types                as GodTossing
-import           Pos.Ssc.GodTossing.Workers                    ()
-=======
-import           Pos.Binary.Ssc               ()
-import           Pos.Ssc.GodTossing.Arbitrary as GodTossing
-import           Pos.Ssc.GodTossing.Error     as GodTossing
-import           Pos.Ssc.GodTossing.Functions as GodTossing
-import           Pos.Ssc.GodTossing.Genesis   as GodTossing
-import           Pos.Ssc.GodTossing.Listeners ()
-import           Pos.Ssc.GodTossing.LocalData ()
-import           Pos.Ssc.GodTossing.Seed      as GodTossing
-import           Pos.Ssc.GodTossing.Storage   ()
-import           Pos.Ssc.GodTossing.Types     as GodTossing
-import           Pos.Ssc.GodTossing.Workers   ()
->>>>>>> 184f5cd2
+import           Pos.Binary.Ssc                   ()
+import           Pos.Ssc.GodTossing.Arbitrary     as GodTossing
+import           Pos.Ssc.GodTossing.Error         as GodTossing
+import           Pos.Ssc.GodTossing.Functions     as GodTossing
+import           Pos.Ssc.GodTossing.Genesis       as GodTossing
+import           Pos.Ssc.GodTossing.Listeners     ()
+import           Pos.Ssc.GodTossing.LocalData     ()
+import           Pos.Ssc.GodTossing.Seed          as GodTossing
+import           Pos.Ssc.GodTossing.SecretStorage as GodTossing
+import           Pos.Ssc.GodTossing.Storage       ()
+import           Pos.Ssc.GodTossing.Storage.Types as GodTossing
+import           Pos.Ssc.GodTossing.Types         as GodTossing
+import           Pos.Ssc.GodTossing.Workers       ()