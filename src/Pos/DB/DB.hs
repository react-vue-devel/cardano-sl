--- conflicted
+++ resolved
@@ -27,37 +27,20 @@
 import           System.FilePath            ((</>))
 import           System.Wlog                (WithLogger)
 
-<<<<<<< HEAD
-import           Pos.Block.Core             (Block, mkGenesisBlock)
-import           Pos.Block.Types            (Blund)
-import           Pos.Context.Context        (GenesisLeaders, GenesisUtxo, NodeParams)
-import           Pos.Context.Functions      (genesisLeadersM)
-import           Pos.Core                   (BlockVersionData, headerHash)
-=======
 import           Pos.Block.Core             (Block, BlockHeader, mkGenesisBlock)
 import           Pos.Block.Types            (Blund)
 import           Pos.Context.Context        (GenesisStakes, GenesisUtxo)
 import           Pos.Context.Functions      (genesisLeadersM)
 import           Pos.Core                   (BlockVersionData, Timestamp, headerHash)
->>>>>>> f2a7160b
 import           Pos.DB.Block               (MonadBlockDB, MonadBlockDBWrite,
                                              loadBlundsByDepth, loadBlundsWhile,
                                              prepareBlockDB)
 import           Pos.DB.Class               (MonadDB, MonadDBRead (..))
-<<<<<<< HEAD
-import           Pos.DB.GState.BlockExtra   (prepareGStateBlockExtra)
-import           Pos.DB.GState.Common       (getTip, getTipBlock, getTipHeader)
-import           Pos.DB.GState.GState       (prepareGStateDB, sanityCheckGStateDB)
-import           Pos.DB.Misc                (prepareMiscDB)
-import           Pos.DB.Rocks               (NodeDBs (..), closeRocksDB, openRocksDB)
-=======
-import           Pos.DB.Functions           (closeDB, openDB)
 import           Pos.DB.GState.Common       (getTip, getTipBlockGeneric,
                                              getTipHeaderGeneric)
 import           Pos.DB.GState.GState       (prepareGStateDB, sanityCheckGStateDB)
 import           Pos.DB.Misc                (prepareMiscDB)
-import           Pos.DB.Types               (NodeDBs (..))
->>>>>>> f2a7160b
+import           Pos.DB.Rocks               (NodeDBs (..), closeRocksDB, openRocksDB)
 import           Pos.Lrc.DB                 (prepareLrcDB)
 import           Pos.Update.DB              (getAdoptedBVData)
 import           Pos.Util                   (inAssertMode)
