{-# LANGUAGE RankNTypes          #-}
{-# LANGUAGE ScopedTypeVariables #-}

-- | Part of GState DB which stores unspent transaction outputs.

module Pos.DB.GState.Utxo
       (
         -- * Getters
         getGenUtxo
       , getTxOutFromDB
       , getTxOut

       -- * Operations
       , UtxoOp (..)

       -- * Initialization
       , prepareGStateUtxo

       -- * Iteration
       , iterateByTx
       , runUtxoIterator
       , mapUtxoIterator
       , getFilteredUtxo
       ) where

import qualified Data.Map             as M
import qualified Database.RocksDB     as Rocks
import           Universum

import           Pos.Binary.Class     (encodeStrict)
import           Pos.Binary.Types     ()
import           Pos.DB.Class         (MonadDB, getUtxoDB)
import           Pos.DB.DBIterator    (DBIterator, DBMapIterator, mapIterator,
                                       runIterator)
import           Pos.DB.Error         (DBError (..))
import           Pos.DB.Functions     (WithKeyPrefix (..), RocksBatchOp (..),
                                       encodeWithKeyPrefix, rocksGetBi,
                                       traverseAllEntries)
import           Pos.DB.GState.Common (getBi, putBi)
import           Pos.DB.Types         (DB)
import           Pos.Types            (Address, TxIn (..), TxOutAux, Utxo, belongsTo)
import           Pos.Util             (maybeThrow)

----------------------------------------------------------------------------
-- Getters
----------------------------------------------------------------------------

-- | Get genesis utxo
getGenUtxo :: (MonadThrow m, MonadDB ssc m) => m Utxo
getGenUtxo = maybeThrow (DBMalformed "no genesis utxo in Utxo DB") =<< getGenUtxoMaybe

getTxOut :: MonadDB ssc m => TxIn -> m (Maybe TxOutAux)
getTxOut = getBi . txInKey

getTxOutFromDB :: (MonadIO m, MonadThrow m) => TxIn -> DB ssc -> m (Maybe TxOutAux)
getTxOutFromDB txIn = rocksGetBi (txInKey txIn)

----------------------------------------------------------------------------
-- Batch operations
----------------------------------------------------------------------------

data UtxoOp
    = DelTxIn !TxIn
    | AddTxOut !TxIn
               !TxOutAux

instance RocksBatchOp UtxoOp where
    toBatchOp (AddTxOut txIn txOut) =
        [Rocks.Put (txInKey txIn) (encodeStrict txOut)]
    toBatchOp (DelTxIn txIn) = [Rocks.Del $ txInKey txIn]

----------------------------------------------------------------------------
-- Initialization
----------------------------------------------------------------------------

prepareGStateUtxo
    :: forall ssc m.
       MonadDB ssc m
    => Utxo -> m ()
prepareGStateUtxo genesisUtxo =
    putIfEmpty getGenUtxoMaybe putGenesisUtxo
  where
    putIfEmpty
        :: forall a.
           (m (Maybe a)) -> m () -> m ()
    putIfEmpty getter putter = maybe putter (const pass) =<< getter
    putGenesisUtxo = do
        let utxoList = M.toList genesisUtxo
        mapM_ putTxOut' utxoList
        putBi genUtxoKey utxoList
    putTxOut' ((txid, id), txout) = putTxOut (TxIn txid id) txout

putTxOut :: MonadDB ssc m => TxIn -> TxOutAux -> m ()
putTxOut = putBi . txInKey

----------------------------------------------------------------------------
-- Iteration
----------------------------------------------------------------------------

type IterType = (TxIn, TxOutAux)

iterateByTx :: forall v m ssc a . (MonadDB ssc m, MonadMask m)
                => DBMapIterator IterType v m a -> (IterType -> v) -> m a
iterateByTx iter f = mapIterator @IterType @v iter f =<< getUtxoDB

filterUtxo
    :: forall ssc m . (MonadDB ssc m, MonadMask m)
    => ((TxIn, TxOutAux) -> Bool)
    -> m Utxo
filterUtxo p = do
    db <- getUtxoDB
    traverseAllEntries db (pure M.empty) $ \m k v ->
        if p (k, v)
        then return $ M.insert (txInHash k, txInIndex k) v m
        else return m

<<<<<<< HEAD
runUtxoIterator :: forall v ssc m a . (MonadDB ssc m, MonadMask m)
                 => DBIterator v m a -> m a
=======
runUtxoIterator :: (MonadDB ssc m, MonadMask m)
                 => DBIterator m a -> m a
>>>>>>> a02b6ad1
runUtxoIterator iter = runIterator iter =<< getUtxoDB

mapUtxoIterator :: forall u v m ssc a . (MonadDB ssc m, MonadMask m)
                => DBMapIterator u v m a -> (u -> v) -> m a
mapUtxoIterator iter f = mapIterator @u @v iter f =<< getUtxoDB

-- | Get small sub-utxo containing only outputs of given address
getFilteredUtxo :: (MonadDB ssc m, MonadMask m) => Address -> m Utxo
getFilteredUtxo addr = filterUtxo $ \(_, out) -> out `belongsTo` addr

----------------------------------------------------------------------------
-- Keys
----------------------------------------------------------------------------

instance WithKeyPrefix TxIn where
    keyPrefix _ = "t/"

genUtxoKey :: ByteString
genUtxoKey = "ut/gutxo"

txInKey :: TxIn -> ByteString
txInKey = encodeWithKeyPrefix

----------------------------------------------------------------------------
-- Details
----------------------------------------------------------------------------

getGenUtxoMaybe :: MonadDB ssc m => m (Maybe Utxo)
getGenUtxoMaybe = getUtxoDB >>= rocksGetBi genUtxoKey >>= traverse (return . M.fromList)<|MERGE_RESOLUTION|>--- conflicted
+++ resolved
@@ -33,7 +33,7 @@
 import           Pos.DB.DBIterator    (DBIterator, DBMapIterator, mapIterator,
                                        runIterator)
 import           Pos.DB.Error         (DBError (..))
-import           Pos.DB.Functions     (WithKeyPrefix (..), RocksBatchOp (..),
+import           Pos.DB.Functions     (RocksBatchOp (..), WithKeyPrefix (..),
                                        encodeWithKeyPrefix, rocksGetBi,
                                        traverseAllEntries)
 import           Pos.DB.GState.Common (getBi, putBi)
@@ -114,13 +114,9 @@
         then return $ M.insert (txInHash k, txInIndex k) v m
         else return m
 
-<<<<<<< HEAD
-runUtxoIterator :: forall v ssc m a . (MonadDB ssc m, MonadMask m)
-                 => DBIterator v m a -> m a
-=======
-runUtxoIterator :: (MonadDB ssc m, MonadMask m)
-                 => DBIterator m a -> m a
->>>>>>> a02b6ad1
+runUtxoIterator
+    :: (MonadDB ssc m, MonadMask m)
+    => DBIterator v m a -> m a
 runUtxoIterator iter = runIterator iter =<< getUtxoDB
 
 mapUtxoIterator :: forall u v m ssc a . (MonadDB ssc m, MonadMask m)
