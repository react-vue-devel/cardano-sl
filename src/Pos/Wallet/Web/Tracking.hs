{-# LANGUAGE AllowAmbiguousTypes #-}
{-# LANGUAGE ScopedTypeVariables #-}
{-# LANGUAGE TypeFamilies        #-}

-- To support actual wallet accounts we listen to applications and rollbacks
-- of blocks, extract transactions from block and extract our
-- accounts (such accounts which we can decrypt).
-- We synchronise wallet-db (acidic-state) with node-db
-- and support last seen tip for each walletset.
-- There are severals cases when we must  synchronise wallet-db and node-db:
-- • When we relaunch wallet. Desynchronization can be caused by interruption
--   during blocks application/rollback at the previous launch,
--   then wallet-db can fall behind from node-db (when interruption during rollback)
--   or vice versa (when interruption during application)
--   @syncWSetsWithGStateLock@ implements this functionality.
-- • When a user wants to import a secret key. Then we must rely on
--   Utxo (GStateDB), because blockchain can be large.

module Pos.Wallet.Web.Tracking
       ( CAccModifier (..)
       , sortedInsertions

       , syncWalletsWithGState
       , trackingApplyTxs
       , trackingRollbackTxs
       , applyModifierToWallet
       , rollbackModifierFromWallet
       , BlockLockMode
       , MonadWalletTracking (..)

       , getWalletAddrMetasDB
       ) where

import           Universum

import           Control.Lens               (to)
import           Control.Monad.Trans        (MonadTrans)
import           Data.DList                 (DList)
import qualified Data.DList                 as DL
import           Data.List                  ((!!))
import qualified Data.List.NonEmpty         as NE
import qualified Data.Text.Buildable
import qualified Ether
import qualified Data.Map                   as M
import           Formatting                 (bprint, build, sformat, (%))
import           Mockable                   (MonadMockable, SharedAtomicT)
import           Serokell.Util              (listJson)
import           System.Wlog                (WithLogger, logDebug, logInfo, logWarning)

import           Pos.Block.Core             (Block, BlockHeader, getBlockHeader,
                                             mainBlockTxPayload)
import           Pos.Block.Logic            (withBlkSemaphore_)
import           Pos.Block.Types            (Blund, undoTx)
import           Pos.Client.Txp.History     (TxHistoryEntry (..))
import           Pos.Constants              (genesisHash)
import           Pos.Context                (BlkSemaphore, genesisUtxoM, GenesisUtxo (..))
import           Pos.Core                   (AddrPkAttrs (..), Address (..),
                                             ChainDifficulty, HasDifficulty (..),
                                             HeaderHash, Timestamp, headerHash,
                                             headerSlotL, makePubKeyAddress)
import           Pos.Crypto                 (EncryptedSecretKey, HDPassphrase,
                                             WithHash (..), deriveHDPassphrase,
                                             encToPublic, hash, shortHashF,
                                             unpackHDAddressAttr)
import           Pos.Data.Attributes        (Attributes (..))
import qualified Pos.DB.Block               as DB
import           Pos.DB.Class               (MonadRealDB)
import qualified Pos.DB.DB                  as DB
import           Pos.DB.Error               (DBError (DBMalformed))
import qualified Pos.DB.GState              as GS
import           Pos.DB.GState.BlockExtra   (foldlUpWhileM, resolveForwardLink)
import           Pos.Slotting               (getSlotStartPure)
import           Pos.Txp.Core               (Tx (..), TxAux (..), TxId, TxOutAux (..),
                                             TxUndo, flattenTxPayload, toaOut, topsortTxs,
                                             txOutAddress)
import           Pos.Txp.MemState.Class     (MonadTxpMem, getLocalTxs)
<<<<<<< HEAD
import           Pos.Txp.Toil               (MonadUtxo (..), MonadUtxoRead (..), ToilT,
                                             applyTxToUtxo, evalToilTEmpty, runDBTxp)
=======
import           Pos.Txp.Toil               (MonadUtxo (..), MonadUtxoRead (..), ToilT, UtxoModifier, Utxo,
                                             evalToilTEmpty, runDBTxp, runUtxoReaderT)
>>>>>>> b381da8f
import           Pos.Util.Chrono            (getNewestFirst)
import qualified Pos.Util.Modifier          as MM
import           Pos.Util.Modifier          (MapModifier)
import           Pos.Util.Util              (maybeThrow)

import           Pos.Ssc.Class              (SscHelpersClass)
import           Pos.Wallet.SscType         (WalletSscType)
import           Pos.Wallet.Web.ClientTypes (AccountId (..), Addr, CId,
                                             CWAddressMeta (..), Wal,
                                             addressToCId, aiWId, encToCId,
                                             isTxLocalAddress)
import           Pos.Wallet.Web.State       (AddressLookupMode (..),
                                             CustomAddressType (..), WalletWebDB,
                                             WebWalletModeDB)
import qualified Pos.Wallet.Web.State       as WS

-- VoidModifier describes a difference between two states.
-- It's (set of added k, set of deleted k) essentially.
type VoidModifier a = MapModifier a ()

data IndexedMapModifier a = IndexedMapModifier
    { immModifier :: MM.MapModifier a Int
    , immCounter  :: Int
    }

sortedInsertions :: IndexedMapModifier a -> [a]
sortedInsertions = map fst . sortWith snd . MM.insertions . immModifier

indexedDeletions :: IndexedMapModifier a -> [a]
indexedDeletions = MM.deletions . immModifier

<<<<<<< HEAD
data CAccModifier = CAccModifier {
      camAddresses      :: !(VoidModifier CWAddressMeta)
    , camUsed           :: !(VoidModifier (CId Addr, HeaderHash))
    , camChange         :: !(VoidModifier (CId Addr, HeaderHash))
    , camAddedHistory   :: !(DList TxHistoryEntry)
    , camDeletedHistory :: !(DList TxId)
    }

instance Monoid CAccModifier where
    mempty = CAccModifier mempty mempty mempty mempty mempty
    (CAccModifier a b c ah dh) `mappend` (CAccModifier a1 b1 c1 ah1 dh1) =
        CAccModifier (a <> a1) (b <> b1) (c <> c1) (ah1 <> ah) (dh <> dh1)
=======
instance (Eq a, Hashable a) => Monoid (IndexedMapModifier a) where
    mempty = IndexedMapModifier mempty 0
    IndexedMapModifier m1 c1 `mappend` IndexedMapModifier m2 c2 =
        IndexedMapModifier (m1 <> fmap (+ c1) m2) (c1 + c2)

data CAccModifier = CAccModifier
    { camAddresses :: !(IndexedMapModifier CWAddressMeta)
    , camUsed      :: !(VoidModifier (CId Addr, HeaderHash))
    , camChange    :: !(VoidModifier (CId Addr, HeaderHash))
    , camUtxo      :: !UtxoModifier
    }

instance Monoid CAccModifier where
    mempty = CAccModifier mempty mempty mempty mempty
    (CAccModifier a b c d) `mappend` (CAccModifier a1 b1 c1 d1) =
        CAccModifier (a <> a1) (b <> b1) (c <> c1) (d <> d1)

instance Buildable CAccModifier where
    build CAccModifier{..} =
        bprint
            (  "added accounts: "%listJson
            %", deleted accounts: "%listJson
            %", used address: "%listJson
            %", change address: "%listJson)
        (sortedInsertions camAddresses)
        (indexedDeletions camAddresses)
        (map (fst . fst) $ MM.insertions camUsed)
        (map (fst . fst) $ MM.insertions camChange)
>>>>>>> b381da8f

type BlockLockMode ssc m =
    ( WithLogger m
    , Ether.MonadReader' BlkSemaphore m
    , MonadRealDB m
    , DB.MonadBlockDB ssc m
    , MonadMask m
    )

class Monad m => MonadWalletTracking m where
    syncWalletOnImport :: EncryptedSecretKey -> m ()
    txMempoolToModifier :: EncryptedSecretKey -> m CAccModifier

instance {-# OVERLAPPABLE #-}
    ( MonadWalletTracking m, Monad m, MonadTrans t, Monad (t m)
    , SharedAtomicT m ~ SharedAtomicT (t m) ) =>
        MonadWalletTracking (t m)
  where
    syncWalletOnImport = lift . syncWalletOnImport
    txMempoolToModifier = lift . txMempoolToModifier

instance ( BlockLockMode WalletSscType m
         , MonadMockable m
         , MonadTxpMem ext m
         , Ether.MonadReader' GenesisUtxo m)
         => MonadWalletTracking (WalletWebDB m) where
    syncWalletOnImport = syncWalletsWithGState @WalletSscType . one
    txMempoolToModifier encSK = do
        let wHash (i, TxAux {..}) = WithHash taTx i
            wId = encToCId encSK
            getDiff = const Nothing  -- no difficulty (mempool txs)
            getTs = const Nothing  -- don't give any timestamp
        txs <- getLocalTxs
        tipH <- DB.getTipHeader @(Block WalletSscType)
        allAddresses <- getWalletAddrMetasDB Ever wId
        case topsortTxs wHash txs of
            Nothing -> mempty <$ logWarning "txMempoolToModifier: couldn't topsort mempool txs"
            Just (map snd -> ordered) ->
                runDBTxp $
                evalToilTEmpty $
<<<<<<< HEAD
                trackingApplyTxs @WalletSscType encSK allAddresses getDiff getTs $
                zip ordered $ repeat tipH
=======
                -- Hash doesn't matter
                trackingApplyTxs encSK allAddresses (zip ordered (repeat genesisHash))
>>>>>>> b381da8f

----------------------------------------------------------------------------
-- Logic
----------------------------------------------------------------------------

-- Iterate over blocks (using forward links) and actualize our accounts.
syncWalletsWithGState
    :: forall ssc m . (
      WebWalletModeDB m,
      BlockLockMode ssc m,
      Ether.MonadReader' GenesisUtxo m)
    => [EncryptedSecretKey]
    -> m ()
syncWalletsWithGState encSKs = withBlkSemaphore_ $ \tip ->
    tip <$ mapM_ (syncWalletWithGStateUnsafe @ssc) encSKs

----------------------------------------------------------------------------
-- Unsafe operations. Core logic.
----------------------------------------------------------------------------
-- These operation aren't atomic and don't take the block lock.

-- BE CAREFUL! This function iterates over blockchain, the blockcahin can be large.
syncWalletWithGStateUnsafe
    :: forall ssc m .
    ( WebWalletModeDB m
    , MonadRealDB m
    , DB.MonadBlockDB ssc m
    , Ether.MonadReader' GenesisUtxo m
    , WithLogger m)
    => EncryptedSecretKey
    -> m ()
<<<<<<< HEAD
syncWalletWithGState encSK = do
    tipH <- DB.getTipHeader @(Block ssc)
    slottingData <- GS.getSlottingData

    let wAddr = encToCId encSK
        constTrue = \_ _ -> True
        mappendR r mm = pure (r <> mm)
        diff = (^. difficultyL)
        mDiff = Just . diff
        gbTxs = either (const []) (^. mainBlockTxPayload . to flattenTxPayload)
        mainBlkHeaderTs mBlkH =
            getSlotStartPure True (mBlkH ^. headerSlotL) slottingData
        blkHeaderTs = either (const Nothing) mainBlkHeaderTs

        rollbackBlock :: [CWAddressMeta] -> Blund ssc -> CAccModifier
        rollbackBlock allAddresses (b, u) =
            trackingRollbackTxs encSK allAddresses $
            zip3 (gbTxs b) (undoTx u) (repeat $ headerHash b)

        applyBlock :: (WithLogger m1, MonadUtxoRead m1)
                   => [CWAddressMeta] -> Blund ssc -> ToilT () m1 CAccModifier
        applyBlock allAddresses (b, _) = trackingApplyTxs encSK allAddresses mDiff blkHeaderTs $
                                         zip (gbTxs b) (repeat $ getBlockHeader b)

        sync :: HeaderHash -> BlockHeader ssc -> m ()
        sync wTip tipH' = DB.blkGetHeader wTip >>= \case
            Nothing ->
                logWarning $
                sformat ("Couldn't get block header of wallet "%build
                         %" by last synced hh: "%build) wAddr wTip
            Just wHeader -> do
                mapModifier@CAccModifier{..} <- compareHeaders wHeader tipH'
                applyModifierToWallet wAddr (headerHash tipH') mapModifier
                logDebug $ sformat ("Wallet "%build
                                    %" has been synced with tip "%shortHashF
                                    %", added addresses: "%listJson
                                    %", deleted addresses: "%listJson
                                    %", used addresses: "%listJson
                                    %", change addresses: "%listJson)
                    wAddr wTip
                    (map fst $ MM.insertions camAddresses)
                    (MM.deletions camAddresses)
                    (map (fst . fst) $ MM.insertions camUsed)
                    (map (fst . fst) $ MM.insertions camChange)

        compareHeaders :: BlockHeader ssc -> BlockHeader ssc -> m CAccModifier
        compareHeaders wHeader tipH' = do
            allAddresses <- getWalletAddrMetasDB Ever wAddr
            logDebug $
                sformat ("Wallet "%build%" header: "%build%", current tip header: "%build)
                wAddr wHeader tipH'
            if | diff tipH' > diff wHeader -> runDBTxp $ evalToilTEmpty $ do
                     -- If walletset syncTip before the current tip,
                     -- then it loads wallets starting with @wHeader@.
                     -- Sync tip can be before the current tip
                     -- when we call @syncWalletSetWithTip@ at the first time
                     -- or if the application was interrupted during rollback.
                     -- We don't load blocks explicitly, because blockain can be long.
                     maybe (pure mempty)
                         (\wNextHeader -> foldlUpWhileM
                                          (applyBlock allAddresses)
                                          wNextHeader
                                          constTrue
                                          mappendR
                                          mempty)
                         =<< resolveForwardLink wHeader
               | diff tipH' < diff wHeader -> do
                     -- This rollback can occur
                     -- if the application was interrupted during blocks application.
                     blunds <- getNewestFirst <$>
                         DB.loadBlundsWhile (\b -> getBlockHeader b /= tipH') (headerHash wHeader)
                     pure $ foldl' (\r b -> r <> rollbackBlock allAddresses b) mempty blunds
               | otherwise -> mempty <$ logInfo (sformat ("Wallet "%build%" is already synced") wAddr)

    whenJustM (WS.getWalletSyncTip wAddr) $ \wTip ->
        if | wTip == genesisHash && headerHash tipH == genesisHash ->
                 logDebug $ sformat ("Wallet "%build%" at genesis state, synced") wAddr
           | wTip == genesisHash -> whenJustM (resolveForwardLink wTip) $
                                    \nx -> sync nx tipH
           | otherwise -> sync wTip tipH
=======
syncWalletWithGStateUnsafe encSK = do
    tipHeader <- DB.getTipHeader @(Block ssc)
    let wAddr = encToCId encSK
    whenJustM (WS.getWalletSyncTip wAddr) $ \wTip ->
        if | wTip == genesisHash && headerHash tipHeader == genesisHash ->
               logDebug $ sformat ("Wallet "%build%" at genesis state, synced") wAddr
           | otherwise -> sync wAddr wTip tipHeader
  where
    sync :: CId Wal -> HeaderHash -> BlockHeader ssc -> m ()
    sync wAddr wTip tipHeader = do
        startFrom <-
            if wTip == genesisHash then
                resolveForwardLink wTip >>=
                maybe (error "Unexpected state: wTip doesn't have forward link") pure
            else pure wTip

        DB.blkGetHeader startFrom >>= \case
            Nothing ->
                logWarning $
                    sformat ("Couldn't get block header of wallet "%build
                            %" by last synced hh: "%build) wAddr wTip
            Just wHeader -> do
                genesisUtxo <- genesisUtxoM
                mapModifier@CAccModifier{..} <- computeAccModifier genesisUtxo wAddr wHeader tipHeader
                when (wTip == genesisHash) $ do
                    let encInfo = getEncInfo encSK
                    let ownGenesisUtxo =
                            M.fromList $
                            map fst $
                            selectOwnAccounts encInfo (txOutAddress . toaOut . snd) (M.toList genesisUtxo)
                    WS.getWalletUtxo >>= WS.setWalletUtxo . (ownGenesisUtxo <>)
                applyModifierToWallet wAddr (headerHash tipHeader) mapModifier
                logDebug $ sformat ("Wallet "%build%" has been synced with tip "
                                    %shortHashF%", "%build)
                        wAddr wTip mapModifier

    computeAccModifier :: Utxo -> CId Wal -> BlockHeader ssc -> BlockHeader ssc -> m CAccModifier
    computeAccModifier genUtxo wAddr wHeader tipHeader = do
        allAddresses <- getWalletAddrMetasDB Ever wAddr
        logDebug $
            sformat ("Wallet "%build%" header: "%build%", current tip header: "%build)
                    wAddr wHeader tipHeader
        if | diff tipHeader > diff wHeader -> runDBTxp $ evalGenesisToil genUtxo $ do
            -- If walletset syncTip before the current tip,
            -- then it loads wallets starting with @wHeader@.
            -- Sync tip can be before the current tip
            -- when we call @syncWalletSetWithTip@ at the first time
            -- or if the application was interrupted during rollback.
            -- We don't load blocks explicitly, because blockain can be long.
                maybe (pure mempty)
                      (\wNextHeader -> foldlUpWhileM (applyBlock allAddresses) wNextHeader constTrue mappendR mempty)
                      =<< resolveForwardLink wHeader
           | diff tipHeader < diff wHeader -> do
            -- This rollback can occur
            -- if the application was interrupted during blocks application.
                blunds <- getNewestFirst <$>
                            DB.loadBlundsWhile (\b -> getBlockHeader b /= tipHeader) (headerHash wHeader)
                pure $ foldl' (\r b -> r <> rollbackBlock allAddresses b) mempty blunds
           | otherwise -> mempty <$ logInfo (sformat ("Wallet "%build%" is already synced") wAddr)

    constTrue = \_ _ -> True
    mappendR r mm = pure (r <> mm)
    diff = (^. difficultyL)
    gbTxs = either (const []) (^. mainBlockTxPayload . to flattenTxPayload)

    evalGenesisToil genUtxo = flip runUtxoReaderT genUtxo . evalToilTEmpty

    applyBlock :: (WithLogger m1, MonadUtxoRead m1)
               => [CWAddressMeta] -> Blund ssc -> ToilT () m1 CAccModifier
    applyBlock allAddresses (b, _) =
        trackingApplyTxs encSK allAddresses $ zip (gbTxs b) (repeat $ headerHash b)

    rollbackBlock :: [CWAddressMeta] -> Blund ssc -> CAccModifier
    rollbackBlock allAddresses (b, u) =
        trackingRollbackTxs encSK allAddresses (zip3 (gbTxs b) (undoTx u) (repeat $ headerHash b))
>>>>>>> b381da8f

-- Process transactions on block application,
-- decrypt our addresses, and add/delete them to/from wallet-db.
-- Addresses are used in TxIn's will be deleted,
-- in TxOut's will be added.
trackingApplyTxs
    :: forall ssc m .
       (MonadUtxo m, SscHelpersClass ssc)
    => EncryptedSecretKey                          -- ^ Wallet's secret key
    -> [CWAddressMeta]                             -- ^ All addresses in wallet
    -> (BlockHeader ssc -> Maybe ChainDifficulty)  -- ^ Function to determine tx chain difficulty
    -> (BlockHeader ssc -> Maybe Timestamp)        -- ^ Function to determine tx timestamp in history
    -> [(TxAux, BlockHeader ssc)]                  -- ^ Txs of blocks and corresponding header hash
    -> m CAccModifier
trackingApplyTxs (getEncInfo -> encInfo) allAddresses getDiff getTs txs =
    foldlM applyTx mempty txs
  where
<<<<<<< HEAD
    applyTx :: CAccModifier -> (TxAux, BlockHeader ssc) -> m CAccModifier
    applyTx CAccModifier{..} (TxAux {..}, blkHeader) = do
        let hh = headerHash blkHeader
            mDiff = getDiff blkHeader
            mTs = getTs blkHeader
            hhs = repeat hh
            tx@(UnsafeTx (NE.toList -> inps) (NE.toList -> outs) _) = taTx
            txId = hash tx

        resolvedInputs <- map toaOut . catMaybes <$> mapM utxoGet inps
        let txOutgoings = map txOutAddress outs
            txIncomings = map txOutAddress resolvedInputs

            selectOwnAddrMetas = map snd . selectOwnAccounts encInfo identity
            ownInpAddrMetas = selectOwnAddrMetas txIncomings
            ownOutAddrMetas = selectOwnAddrMetas txOutgoings

            addedHistory =
                if (not $ null ownOutAddrMetas) || (not $ null ownOutAddrMetas)
                then DL.cons (THEntry txId tx resolvedInputs mDiff txIncomings txOutgoings mTs)
                     camAddedHistory
                else camAddedHistory

            usedAddrs = map cwamId ownOutAddrMetas
            changeAddrs = evalChange allAddresses (map cwamId ownInpAddrMetas) usedAddrs

        applyTxToUtxo (WithHash tx txId) taDistribution
        pure $ CAccModifier
            (deleteAndInsertMM [] ownOutAddrMetas camAddresses)
            (deleteAndInsertMM [] (zip usedAddrs hhs) camUsed)
            (deleteAndInsertMM [] (zip changeAddrs hhs) camChange)
            addedHistory
            camDeletedHistory
=======
    snd3 (_, x, _) = x
    toTxInOut txid (idx, out, dist) = (TxIn txid idx, TxOutAux out dist)

    applyTx :: CAccModifier -> (TxAux, HeaderHash) -> m CAccModifier
    applyTx CAccModifier{..} (TxAux {..}, hh) = do
        let hhs = repeat hh
        let tx@(UnsafeTx (NE.toList -> inps) (NE.toList -> outs) _) = taTx
        let !txid = hash tx
        resolvedInputs <- catMaybes <$> mapM (\tin -> fmap (tin, ) <$> utxoGet tin) inps
        let ownInputs = selectOwnAccounts encInfo (txOutAddress . toaOut . snd) resolvedInputs
        let ownOutputs = selectOwnAccounts encInfo (txOutAddress . snd3) $
                         zip3 [0..] outs (NE.toList $ getTxDistribution taDistribution)
        let ownTxIns = map (fst . fst) ownInputs
        let ownTxOuts = map (toTxInOut txid . fst) ownOutputs
        -- Delete and insert only own addresses to avoid large the underlying UtxoModifier.
        mapM_ utxoDel ownTxIns            -- del TxIn's (like in the applyTxToUtxo)
        mapM_ (uncurry utxoPut) ownTxOuts -- add TxIn -> TxOutAux (like in the applyTxToUtxo)
        let usedAddrs = map (cwamId . snd) ownOutputs
        let changeAddrs = evalChange allAddresses (map snd ownInputs) (map snd ownOutputs)
        pure $ CAccModifier
            (deleteAndInsertIMM [] (map snd ownOutputs) camAddresses)
            (deleteAndInsertVM [] (zip usedAddrs  hhs) camUsed)
            (deleteAndInsertVM [] (zip changeAddrs hhs) camChange)
            (deleteAndInsertMM ownTxIns ownTxOuts camUtxo)
>>>>>>> b381da8f

-- Process transactions on block rollback.
-- Like @trackingApplyTx@, but vise versa.
trackingRollbackTxs
    :: EncryptedSecretKey -- ^ Wallet's secret key
    -> [CWAddressMeta] -- ^ All adresses
    -> [(TxAux, TxUndo, HeaderHash)] -- ^ Txs of blocks and corresponding header hash
    -> CAccModifier
trackingRollbackTxs (getEncInfo -> encInfo) allAddress txs =
    foldl' rollbackTx mempty txs
  where
    rollbackTx :: CAccModifier -> (TxAux, TxUndo, HeaderHash) -> CAccModifier
    rollbackTx CAccModifier{..} (TxAux {..}, NE.toList -> undoL, hh) = do
        let hhs = repeat hh
<<<<<<< HEAD
            UnsafeTx _ (toList -> outs) _ = taTx
            ownInputMetas = map snd . selectOwnAccounts encInfo (txOutAddress . toaOut) $ undoL
            ownOutputMetas = map snd . selectOwnAccounts encInfo txOutAddress $ outs
            ownInputAddrs = map cwamId ownInputMetas
            ownOutputAddrs = map cwamId ownOutputMetas

            deletedHistory =
                if (not $ null ownInputAddrs) || (not $ null ownOutputAddrs)
                then DL.snoc camDeletedHistory $ hash taTx
                else camDeletedHistory

        -- Rollback isn't needed, because we don't use @utxoGet@
        -- (undo contains all required information)
        let usedAddrs = map cwamId ownOutputMetas
            changeAddrs = evalChange allAddress ownInputAddrs ownOutputAddrs
        CAccModifier
            (deleteAndInsertMM ownOutputMetas [] camAddresses)
            (deleteAndInsertMM (zip usedAddrs hhs) [] camUsed)
            (deleteAndInsertMM (zip changeAddrs hhs) [] camChange)
            camAddedHistory
            deletedHistory
=======
        let tx@(UnsafeTx (toList -> inps) (toList -> outs) _) = taTx
        let !txid = hash tx
        let ownInputs = selectOwnAccounts encInfo (txOutAddress . toaOut) $ undoL
        let ownOutputs = map snd . selectOwnAccounts encInfo txOutAddress $ outs
        -- Rollback isn't needed, because we don't use @utxoGet@
        -- (undo contains all required information)
        let l = fromIntegral (length outs) :: Word32
        let ownTxIns = zip inps (map fst ownInputs)
        let ownTxOuts = map (TxIn txid) ([0 .. l - 1] :: [Word32])
        let usedAddrs = map cwamId ownOutputs
        let changeAddrs = evalChange allAddress (map snd ownInputs) ownOutputs
        CAccModifier
            (deleteAndInsertIMM ownOutputs [] camAddresses)
            (deleteAndInsertVM (zip usedAddrs hhs) [] camUsed)
            (deleteAndInsertVM (zip changeAddrs hhs) [] camChange)
            (deleteAndInsertMM ownTxOuts ownTxIns camUtxo)
>>>>>>> b381da8f

applyModifierToWallet
    :: WebWalletModeDB m
    => CId Wal
    -> HeaderHash
    -> CAccModifier
    -> m ()
applyModifierToWallet wid newTip CAccModifier{..} = do
    -- TODO maybe do it as one acid-state transaction.
    mapM_ WS.addWAddress (sortedInsertions camAddresses)
    mapM_ (WS.addCustomAddress UsedAddr . fst) (MM.insertions camUsed)
    mapM_ (WS.addCustomAddress ChangeAddr . fst) (MM.insertions camChange)
<<<<<<< HEAD
    oldCachedHist <- fromMaybe [] <$> WS.getHistoryCache wAddr
    WS.updateHistoryCache wAddr $ DL.toList camAddedHistory <> oldCachedHist
    WS.setWalletSyncTip wAddr newTip
=======
    WS.getWalletUtxo >>= WS.setWalletUtxo . MM.modifyMap camUtxo
    WS.setWalletSyncTip wid newTip
>>>>>>> b381da8f

rollbackModifierFromWallet
    :: WebWalletModeDB m
    => CId Wal
    -> HeaderHash
    -> CAccModifier
    -> m ()
rollbackModifierFromWallet wid newTip CAccModifier{..} = do
    -- TODO maybe do it as one acid-state transaction.
    mapM_ WS.removeWAddress (indexedDeletions camAddresses)
    mapM_ (WS.removeCustomAddress UsedAddr) (MM.deletions camUsed)
    mapM_ (WS.removeCustomAddress ChangeAddr) (MM.deletions camChange)
<<<<<<< HEAD
    WS.getHistoryCache wAddr >>= \case
        Nothing -> pure ()
        Just oldCachedHist -> do
            WS.updateHistoryCache wAddr $
                removeFromHead (DL.toList camDeletedHistory) oldCachedHist
    WS.setWalletSyncTip wAddr newTip
  where
    removeFromHead :: [TxId] -> [TxHistoryEntry] -> [TxHistoryEntry]
    removeFromHead [] ths = ths
    removeFromHead _ [] = []
    removeFromHead (txId : txIds) (THEntry {..} : thes) =
        if txId == _thTxId
        then removeFromHead txIds thes
        else error "rollbackModifierFromWallet: removeFromHead: \
                   \rollbacked tx ID is not present in history cache!"
=======
    WS.getWalletUtxo >>= WS.setWalletUtxo . MM.modifyMap camUtxo
    WS.setWalletSyncTip wid newTip
>>>>>>> b381da8f

evalChange
    :: [CWAddressMeta] -- ^ All adresses
    -> [CId Addr]      -- ^ Own input addresses of tx
    -> [CId Addr]      -- ^ Own outputs addresses of tx
    -> [CId Addr]
evalChange allAddresses inputs outputs
    | null inputs || null outputs = []
    | otherwise = filter (isTxLocalAddress allAddresses (NE.fromList inputs)) outputs

getEncInfo :: EncryptedSecretKey -> (HDPassphrase, CId Wal)
getEncInfo encSK = do
    let pubKey = encToPublic encSK
    let hdPass = deriveHDPassphrase pubKey
    let wCId = addressToCId $ makePubKeyAddress pubKey
    (hdPass, wCId)

selectOwnAccounts
    :: (HDPassphrase, CId Wal)
    -> (a -> Address)
    -> [a]
    -> [(a, CWAddressMeta)]
selectOwnAccounts encInfo getAddr =
    mapMaybe (\a -> (a,) <$> decryptAccount encInfo (getAddr a))

insertIMM
    :: (Eq a, Hashable a)
    => a -> IndexedMapModifier a -> IndexedMapModifier a
insertIMM k IndexedMapModifier {..} =
    IndexedMapModifier
    { immModifier = MM.insert k immCounter immModifier
    , immCounter  = immCounter + 1
    }

deleteIMM
    :: (Eq a, Hashable a)
    => a -> IndexedMapModifier a -> IndexedMapModifier a
deleteIMM k IndexedMapModifier {..} =
    IndexedMapModifier
    { immModifier = MM.delete k immModifier
    , ..
    }

deleteAndInsertIMM
    :: (Eq a, Hashable a)
    => [a] -> [a] -> IndexedMapModifier a -> IndexedMapModifier a
deleteAndInsertIMM dels ins mapModifier =
    -- Insert CWAddressMeta coressponding to outputs of tx.
    (\mm -> foldl' (flip insertIMM) mm ins) $
    -- Delete CWAddressMeta coressponding to inputs of tx.
    foldl' (flip deleteIMM) mapModifier dels

deleteAndInsertVM :: (Eq a, Hashable a) => [a] -> [a] -> VoidModifier a -> VoidModifier a
deleteAndInsertVM dels ins mapModifier = deleteAndInsertMM dels (zip ins $ repeat ()) mapModifier

deleteAndInsertMM :: (Eq k, Hashable k) => [k] -> [(k, v)] -> MM.MapModifier k v -> MM.MapModifier k v
deleteAndInsertMM dels ins mapModifier =
    -- Insert CWAddressMeta coressponding to outputs of tx (2)
    (\mm -> foldl' insertAcc mm ins) $
    -- Delete CWAddressMeta coressponding to inputs of tx (1)
    foldl' deleteAcc mapModifier dels
  where
    insertAcc :: (Hashable k, Eq k) => MapModifier k v -> (k, v) -> MapModifier k v
    insertAcc modifier (k, v) = MM.insert k v modifier

    deleteAcc :: (Hashable k, Eq k) => MapModifier k v -> k -> MapModifier k v
    deleteAcc = flip MM.delete

decryptAccount :: (HDPassphrase, CId Wal) -> Address -> Maybe CWAddressMeta
decryptAccount (hdPass, wCId) addr@(PubKeyAddress _ (Attributes (AddrPkAttrs (Just hdPayload)) _)) = do
    derPath <- unpackHDAddressAttr hdPass hdPayload
    guard $ length derPath == 2
    pure $ CWAddressMeta wCId (derPath !! 0) (derPath !! 1) (addressToCId addr)
decryptAccount _ _ = Nothing

-- TODO [CSM-237] Move to somewhere (duplicate getWalletsAddrMetas from Methods.hs)
getWalletAddrMetasDB
    :: (WebWalletModeDB m, MonadThrow m)
    => AddressLookupMode -> CId Wal -> m [CWAddressMeta]
getWalletAddrMetasDB lookupMode cWalId = do
    walletAccountIds <- filter ((== cWalId) . aiWId) <$> WS.getWAddressIds
    concatMapM (getAccountAddrsOrThrowDB lookupMode) walletAccountIds
  where
    getAccountAddrsOrThrowDB
        :: (WebWalletModeDB m, MonadThrow m)
        => AddressLookupMode -> AccountId -> m [CWAddressMeta]
    getAccountAddrsOrThrowDB mode accId =
        WS.getAccountWAddresses mode accId >>= maybeThrow (noWallet accId)
    noWallet accId = DBMalformed $
        sformat ("No account with address "%build%" found") accId

-- Select our accounts from Utxo and put to wallet-db.
-- Used for importing of a secret key.
-- This function DOESN'T synchronize Change and Used addresses.
-- Usages of this function will be removed soon,
-- but it won't be removed, because frontenders
-- can change logic of Used and Change andresses
-- and this function will be useful again
-- syncAddressesWithUtxo
--     :: forall ssc m . (WebWalletModeDB m, BlockLockMode ssc m)
--     => [EncryptedSecretKey]
--     -> m [CWAddressMeta]
-- syncAddressesWithUtxo encSKs =
--     withBlkSemaphore $ \tip -> (, tip) <$> syncAddressesWithUtxoUnsafe @ssc tip encSKs

-- BE CAREFUL! This function iterates over Utxo,
-- the Utxo can be large (but not such large as the blockchain)
-- syncAddressesWithUtxoUnsafe
--     :: forall ssc m .
--     ( WebWalletModeDB m
--     , MonadRealDB m
--     , DB.MonadBlockDB ssc m
--     , WithLogger m)
--     => HeaderHash
--     -> [EncryptedSecretKey]
--     -> m [CWAddressMeta]
-- syncAddressesWithUtxoUnsafe tip encSKs = do
--     let (hdPass, wAddr) = unzip $ map getEncInfo encSKs
--     logDebug $ sformat ("Sync addresses with Utxo: tip "%build%" for "%listJson) tip wAddr
--     addresses <- discoverHDAddresses hdPass
--     let allAddresses = concatMap createWAddresses $ zip wAddr addresses
--     mapM_ addMetaInfo allAddresses
--     logDebug (sformat ("After syncing with Utxo addresses was added: "%listJson) allAddresses)
--     pure allAddresses
--   where
--     createWAddresses :: (CId Wal, [(Address, [Word32])]) -> [CWAddressMeta]
--     createWAddresses (wAddr, addresses) = do
--         let (ads, paths) = unzip addresses
--         mapMaybe createWAddress $ zip3 (repeat wAddr) ads paths

--     createWAddress :: (CId Wal, Address, [Word32]) -> Maybe CWAddressMeta
--     createWAddress (wAddr, addr, derPath) = do
--         guard $ length derPath == 2
--         pure $ CWAddressMeta wAddr (derPath !! 0) (derPath !! 1) (addressToCId addr)

--     addMetaInfo :: CWAddressMeta -> m ()
--     addMetaInfo cwMeta = do
--         let accId = addrMetaToAccount cwMeta
--             accMeta = CAccountMeta
--                       { caName = sformat ("Account #"%int) $ aiIndex accId
--                       }
--         WS.createAccount accId accMeta
--         WS.addWAddress cwMeta<|MERGE_RESOLUTION|>--- conflicted
+++ resolved
@@ -74,13 +74,8 @@
                                              TxUndo, flattenTxPayload, toaOut, topsortTxs,
                                              txOutAddress)
 import           Pos.Txp.MemState.Class     (MonadTxpMem, getLocalTxs)
-<<<<<<< HEAD
-import           Pos.Txp.Toil               (MonadUtxo (..), MonadUtxoRead (..), ToilT,
+import           Pos.Txp.Toil               (MonadUtxo (..), MonadUtxoRead (..), ToilT, UtxoModifier, Utxo, runUtxoReaderT,
                                              applyTxToUtxo, evalToilTEmpty, runDBTxp)
-=======
-import           Pos.Txp.Toil               (MonadUtxo (..), MonadUtxoRead (..), ToilT, UtxoModifier, Utxo,
-                                             evalToilTEmpty, runDBTxp, runUtxoReaderT)
->>>>>>> b381da8f
 import           Pos.Util.Chrono            (getNewestFirst)
 import qualified Pos.Util.Modifier          as MM
 import           Pos.Util.Modifier          (MapModifier)
@@ -112,20 +107,6 @@
 indexedDeletions :: IndexedMapModifier a -> [a]
 indexedDeletions = MM.deletions . immModifier
 
-<<<<<<< HEAD
-data CAccModifier = CAccModifier {
-      camAddresses      :: !(VoidModifier CWAddressMeta)
-    , camUsed           :: !(VoidModifier (CId Addr, HeaderHash))
-    , camChange         :: !(VoidModifier (CId Addr, HeaderHash))
-    , camAddedHistory   :: !(DList TxHistoryEntry)
-    , camDeletedHistory :: !(DList TxId)
-    }
-
-instance Monoid CAccModifier where
-    mempty = CAccModifier mempty mempty mempty mempty mempty
-    (CAccModifier a b c ah dh) `mappend` (CAccModifier a1 b1 c1 ah1 dh1) =
-        CAccModifier (a <> a1) (b <> b1) (c <> c1) (ah1 <> ah) (dh <> dh1)
-=======
 instance (Eq a, Hashable a) => Monoid (IndexedMapModifier a) where
     mempty = IndexedMapModifier mempty 0
     IndexedMapModifier m1 c1 `mappend` IndexedMapModifier m2 c2 =
@@ -136,12 +117,14 @@
     , camUsed      :: !(VoidModifier (CId Addr, HeaderHash))
     , camChange    :: !(VoidModifier (CId Addr, HeaderHash))
     , camUtxo      :: !UtxoModifier
+    , camAddedHistory   :: !(DList TxHistoryEntry)
+    , camDeletedHistory :: !(DList TxId)
     }
 
 instance Monoid CAccModifier where
-    mempty = CAccModifier mempty mempty mempty mempty
-    (CAccModifier a b c d) `mappend` (CAccModifier a1 b1 c1 d1) =
-        CAccModifier (a <> a1) (b <> b1) (c <> c1) (d <> d1)
+    mempty = CAccModifier mempty mempty mempty mempty mempty mempty
+    (CAccModifier a b c d ah dh) `mappend` (CAccModifier a1 b1 c1 d1 ah1 dh1) =
+        CAccModifier (a <> a1) (b <> b1) (c <> c1) (d <> d1) (ah1 <> ah) (dh <> dh1)
 
 instance Buildable CAccModifier where
     build CAccModifier{..} =
@@ -154,7 +137,6 @@
         (indexedDeletions camAddresses)
         (map (fst . fst) $ MM.insertions camUsed)
         (map (fst . fst) $ MM.insertions camChange)
->>>>>>> b381da8f
 
 type BlockLockMode ssc m =
     ( WithLogger m
@@ -195,13 +177,8 @@
             Just (map snd -> ordered) ->
                 runDBTxp $
                 evalToilTEmpty $
-<<<<<<< HEAD
                 trackingApplyTxs @WalletSscType encSK allAddresses getDiff getTs $
                 zip ordered $ repeat tipH
-=======
-                -- Hash doesn't matter
-                trackingApplyTxs encSK allAddresses (zip ordered (repeat genesisHash))
->>>>>>> b381da8f
 
 ----------------------------------------------------------------------------
 -- Logic
@@ -233,9 +210,8 @@
     , WithLogger m)
     => EncryptedSecretKey
     -> m ()
-<<<<<<< HEAD
-syncWalletWithGState encSK = do
-    tipH <- DB.getTipHeader @(Block ssc)
+syncWalletWithGStateUnsafe encSK = do
+    tipHeader <- DB.getTipHeader @(Block ssc)
     slottingData <- GS.getSlottingData
 
     let wAddr = encToCId encSK
@@ -244,6 +220,8 @@
         diff = (^. difficultyL)
         mDiff = Just . diff
         gbTxs = either (const []) (^. mainBlockTxPayload . to flattenTxPayload)
+        evalGenesisToil genUtxo = flip runUtxoReaderT genUtxo . evalToilTEmpty
+
         mainBlkHeaderTs mBlkH =
             getSlotStartPure True (mBlkH ^. headerSlotL) slottingData
         blkHeaderTs = either (const Nothing) mainBlkHeaderTs
@@ -258,34 +236,41 @@
         applyBlock allAddresses (b, _) = trackingApplyTxs encSK allAddresses mDiff blkHeaderTs $
                                          zip (gbTxs b) (repeat $ getBlockHeader b)
 
-        sync :: HeaderHash -> BlockHeader ssc -> m ()
-        sync wTip tipH' = DB.blkGetHeader wTip >>= \case
-            Nothing ->
-                logWarning $
-                sformat ("Couldn't get block header of wallet "%build
-                         %" by last synced hh: "%build) wAddr wTip
-            Just wHeader -> do
-                mapModifier@CAccModifier{..} <- compareHeaders wHeader tipH'
-                applyModifierToWallet wAddr (headerHash tipH') mapModifier
-                logDebug $ sformat ("Wallet "%build
-                                    %" has been synced with tip "%shortHashF
-                                    %", added addresses: "%listJson
-                                    %", deleted addresses: "%listJson
-                                    %", used addresses: "%listJson
-                                    %", change addresses: "%listJson)
-                    wAddr wTip
-                    (map fst $ MM.insertions camAddresses)
-                    (MM.deletions camAddresses)
-                    (map (fst . fst) $ MM.insertions camUsed)
-                    (map (fst . fst) $ MM.insertions camChange)
-
-        compareHeaders :: BlockHeader ssc -> BlockHeader ssc -> m CAccModifier
-        compareHeaders wHeader tipH' = do
+        sync :: HeaderHash -> m ()
+        sync wTip = do
+            startFrom <-
+                if wTip == genesisHash then
+                    resolveForwardLink wTip >>=
+                    maybe (error "Unexpected state: wTip doesn't have forward link") pure
+                else pure wTip
+
+            DB.blkGetHeader startFrom >>= \case
+                Nothing ->
+                    logWarning $
+                    sformat ("Couldn't get block header of wallet "%build
+                             %" by last synced hh: "%build) wAddr wTip
+                Just wHeader -> do
+                    genesisUtxo <- genesisUtxoM
+                    mapModifier@CAccModifier{..} <- computeAccModifier genesisUtxo wHeader
+                    when (wTip == genesisHash) $ do
+                        let encInfo = getEncInfo encSK
+                        let ownGenesisUtxo =
+                                M.fromList $
+                                map fst $
+                                selectOwnAccounts encInfo (txOutAddress . toaOut . snd) (M.toList genesisUtxo)
+                        WS.getWalletUtxo >>= WS.setWalletUtxo . (ownGenesisUtxo <>)
+                    applyModifierToWallet wAddr (headerHash tipHeader) mapModifier
+                    logDebug $ sformat ("Wallet "%build%" has been synced with tip "
+                                        %shortHashF%", "%build)
+                        wAddr wTip mapModifier
+
+        computeAccModifier :: Utxo -> BlockHeader ssc -> m CAccModifier
+        computeAccModifier genUtxo wHeader = do
             allAddresses <- getWalletAddrMetasDB Ever wAddr
             logDebug $
                 sformat ("Wallet "%build%" header: "%build%", current tip header: "%build)
-                wAddr wHeader tipH'
-            if | diff tipH' > diff wHeader -> runDBTxp $ evalToilTEmpty $ do
+                wAddr wHeader tipHeader
+            if | diff tipHeader > diff wHeader -> runDBTxp $ evalGenesisToil genUtxo $ do
                      -- If walletset syncTip before the current tip,
                      -- then it loads wallets starting with @wHeader@.
                      -- Sync tip can be before the current tip
@@ -293,104 +278,20 @@
                      -- or if the application was interrupted during rollback.
                      -- We don't load blocks explicitly, because blockain can be long.
                      maybe (pure mempty)
-                         (\wNextHeader -> foldlUpWhileM
-                                          (applyBlock allAddresses)
-                                          wNextHeader
-                                          constTrue
-                                          mappendR
-                                          mempty)
+                         (\wNextHeader -> foldlUpWhileM (applyBlock allAddresses) wNextHeader constTrue mappendR mempty)
                          =<< resolveForwardLink wHeader
-               | diff tipH' < diff wHeader -> do
+               | diff tipHeader < diff wHeader -> do
                      -- This rollback can occur
                      -- if the application was interrupted during blocks application.
                      blunds <- getNewestFirst <$>
-                         DB.loadBlundsWhile (\b -> getBlockHeader b /= tipH') (headerHash wHeader)
+                         DB.loadBlundsWhile (\b -> getBlockHeader b /= tipHeader) (headerHash wHeader)
                      pure $ foldl' (\r b -> r <> rollbackBlock allAddresses b) mempty blunds
                | otherwise -> mempty <$ logInfo (sformat ("Wallet "%build%" is already synced") wAddr)
 
-    whenJustM (WS.getWalletSyncTip wAddr) $ \wTip ->
-        if | wTip == genesisHash && headerHash tipH == genesisHash ->
-                 logDebug $ sformat ("Wallet "%build%" at genesis state, synced") wAddr
-           | wTip == genesisHash -> whenJustM (resolveForwardLink wTip) $
-                                    \nx -> sync nx tipH
-           | otherwise -> sync wTip tipH
-=======
-syncWalletWithGStateUnsafe encSK = do
-    tipHeader <- DB.getTipHeader @(Block ssc)
-    let wAddr = encToCId encSK
     whenJustM (WS.getWalletSyncTip wAddr) $ \wTip ->
         if | wTip == genesisHash && headerHash tipHeader == genesisHash ->
                logDebug $ sformat ("Wallet "%build%" at genesis state, synced") wAddr
-           | otherwise -> sync wAddr wTip tipHeader
-  where
-    sync :: CId Wal -> HeaderHash -> BlockHeader ssc -> m ()
-    sync wAddr wTip tipHeader = do
-        startFrom <-
-            if wTip == genesisHash then
-                resolveForwardLink wTip >>=
-                maybe (error "Unexpected state: wTip doesn't have forward link") pure
-            else pure wTip
-
-        DB.blkGetHeader startFrom >>= \case
-            Nothing ->
-                logWarning $
-                    sformat ("Couldn't get block header of wallet "%build
-                            %" by last synced hh: "%build) wAddr wTip
-            Just wHeader -> do
-                genesisUtxo <- genesisUtxoM
-                mapModifier@CAccModifier{..} <- computeAccModifier genesisUtxo wAddr wHeader tipHeader
-                when (wTip == genesisHash) $ do
-                    let encInfo = getEncInfo encSK
-                    let ownGenesisUtxo =
-                            M.fromList $
-                            map fst $
-                            selectOwnAccounts encInfo (txOutAddress . toaOut . snd) (M.toList genesisUtxo)
-                    WS.getWalletUtxo >>= WS.setWalletUtxo . (ownGenesisUtxo <>)
-                applyModifierToWallet wAddr (headerHash tipHeader) mapModifier
-                logDebug $ sformat ("Wallet "%build%" has been synced with tip "
-                                    %shortHashF%", "%build)
-                        wAddr wTip mapModifier
-
-    computeAccModifier :: Utxo -> CId Wal -> BlockHeader ssc -> BlockHeader ssc -> m CAccModifier
-    computeAccModifier genUtxo wAddr wHeader tipHeader = do
-        allAddresses <- getWalletAddrMetasDB Ever wAddr
-        logDebug $
-            sformat ("Wallet "%build%" header: "%build%", current tip header: "%build)
-                    wAddr wHeader tipHeader
-        if | diff tipHeader > diff wHeader -> runDBTxp $ evalGenesisToil genUtxo $ do
-            -- If walletset syncTip before the current tip,
-            -- then it loads wallets starting with @wHeader@.
-            -- Sync tip can be before the current tip
-            -- when we call @syncWalletSetWithTip@ at the first time
-            -- or if the application was interrupted during rollback.
-            -- We don't load blocks explicitly, because blockain can be long.
-                maybe (pure mempty)
-                      (\wNextHeader -> foldlUpWhileM (applyBlock allAddresses) wNextHeader constTrue mappendR mempty)
-                      =<< resolveForwardLink wHeader
-           | diff tipHeader < diff wHeader -> do
-            -- This rollback can occur
-            -- if the application was interrupted during blocks application.
-                blunds <- getNewestFirst <$>
-                            DB.loadBlundsWhile (\b -> getBlockHeader b /= tipHeader) (headerHash wHeader)
-                pure $ foldl' (\r b -> r <> rollbackBlock allAddresses b) mempty blunds
-           | otherwise -> mempty <$ logInfo (sformat ("Wallet "%build%" is already synced") wAddr)
-
-    constTrue = \_ _ -> True
-    mappendR r mm = pure (r <> mm)
-    diff = (^. difficultyL)
-    gbTxs = either (const []) (^. mainBlockTxPayload . to flattenTxPayload)
-
-    evalGenesisToil genUtxo = flip runUtxoReaderT genUtxo . evalToilTEmpty
-
-    applyBlock :: (WithLogger m1, MonadUtxoRead m1)
-               => [CWAddressMeta] -> Blund ssc -> ToilT () m1 CAccModifier
-    applyBlock allAddresses (b, _) =
-        trackingApplyTxs encSK allAddresses $ zip (gbTxs b) (repeat $ headerHash b)
-
-    rollbackBlock :: [CWAddressMeta] -> Blund ssc -> CAccModifier
-    rollbackBlock allAddresses (b, u) =
-        trackingRollbackTxs encSK allAddresses (zip3 (gbTxs b) (undoTx u) (repeat $ headerHash b))
->>>>>>> b381da8f
+           | otherwise -> sync wTip
 
 -- Process transactions on block application,
 -- decrypt our addresses, and add/delete them to/from wallet-db.
@@ -408,7 +309,8 @@
 trackingApplyTxs (getEncInfo -> encInfo) allAddresses getDiff getTs txs =
     foldlM applyTx mempty txs
   where
-<<<<<<< HEAD
+    toTxInOut txid (idx, out, dist) = (TxIn txid idx, TxOutAux out dist)
+
     applyTx :: CAccModifier -> (TxAux, BlockHeader ssc) -> m CAccModifier
     applyTx CAccModifier{..} (TxAux {..}, blkHeader) = do
         let hh = headerHash blkHeader
@@ -418,16 +320,20 @@
             tx@(UnsafeTx (NE.toList -> inps) (NE.toList -> outs) _) = taTx
             txId = hash tx
 
-        resolvedInputs <- map toaOut . catMaybes <$> mapM utxoGet inps
+        resolvedInputs <- catMaybes <$> mapM (\tin -> fmap (tin, ) <$> utxoGet tin) inps
         let txOutgoings = map txOutAddress outs
-            txIncomings = map txOutAddress resolvedInputs
-
-            selectOwnAddrMetas = map snd . selectOwnAccounts encInfo identity
-            ownInpAddrMetas = selectOwnAddrMetas txIncomings
-            ownOutAddrMetas = selectOwnAddrMetas txOutgoings
+            txIncomings = map (txOutAddress . toaOut . snd) resolvedInputs
+
+            ownInputs = selectOwnAccounts encInfo (txOutAddress . toaOut . snd) resolvedInputs
+            ownOutputs = selectOwnAccounts encInfo (txOutAddress . snd3) $
+                         zip3 [0..] outs (NE.toList $ getTxDistribution taDistribution)
+            ownInpAddrMetas = map snd ownInputs
+            ownOutAddrMetas = map snd ownOutputs
+            ownTxIns = map (fst . fst) ownInputs
+            ownTxOuts = map (toTxInOut txid . fst) ownOutputs
 
             addedHistory =
-                if (not $ null ownOutAddrMetas) || (not $ null ownOutAddrMetas)
+                if (not $ null ownOutputs) || (not $ null ownInputs)
                 then DL.cons (THEntry txId tx resolvedInputs mDiff txIncomings txOutgoings mTs)
                      camAddedHistory
                 else camAddedHistory
@@ -440,34 +346,9 @@
             (deleteAndInsertMM [] ownOutAddrMetas camAddresses)
             (deleteAndInsertMM [] (zip usedAddrs hhs) camUsed)
             (deleteAndInsertMM [] (zip changeAddrs hhs) camChange)
+            (deleteAndInsertMM ownTxIns ownTxOuts camUtxo)
             addedHistory
             camDeletedHistory
-=======
-    snd3 (_, x, _) = x
-    toTxInOut txid (idx, out, dist) = (TxIn txid idx, TxOutAux out dist)
-
-    applyTx :: CAccModifier -> (TxAux, HeaderHash) -> m CAccModifier
-    applyTx CAccModifier{..} (TxAux {..}, hh) = do
-        let hhs = repeat hh
-        let tx@(UnsafeTx (NE.toList -> inps) (NE.toList -> outs) _) = taTx
-        let !txid = hash tx
-        resolvedInputs <- catMaybes <$> mapM (\tin -> fmap (tin, ) <$> utxoGet tin) inps
-        let ownInputs = selectOwnAccounts encInfo (txOutAddress . toaOut . snd) resolvedInputs
-        let ownOutputs = selectOwnAccounts encInfo (txOutAddress . snd3) $
-                         zip3 [0..] outs (NE.toList $ getTxDistribution taDistribution)
-        let ownTxIns = map (fst . fst) ownInputs
-        let ownTxOuts = map (toTxInOut txid . fst) ownOutputs
-        -- Delete and insert only own addresses to avoid large the underlying UtxoModifier.
-        mapM_ utxoDel ownTxIns            -- del TxIn's (like in the applyTxToUtxo)
-        mapM_ (uncurry utxoPut) ownTxOuts -- add TxIn -> TxOutAux (like in the applyTxToUtxo)
-        let usedAddrs = map (cwamId . snd) ownOutputs
-        let changeAddrs = evalChange allAddresses (map snd ownInputs) (map snd ownOutputs)
-        pure $ CAccModifier
-            (deleteAndInsertIMM [] (map snd ownOutputs) camAddresses)
-            (deleteAndInsertVM [] (zip usedAddrs  hhs) camUsed)
-            (deleteAndInsertVM [] (zip changeAddrs hhs) camChange)
-            (deleteAndInsertMM ownTxIns ownTxOuts camUtxo)
->>>>>>> b381da8f
 
 -- Process transactions on block rollback.
 -- Like @trackingApplyTx@, but vise versa.
@@ -482,12 +363,18 @@
     rollbackTx :: CAccModifier -> (TxAux, TxUndo, HeaderHash) -> CAccModifier
     rollbackTx CAccModifier{..} (TxAux {..}, NE.toList -> undoL, hh) = do
         let hhs = repeat hh
-<<<<<<< HEAD
             UnsafeTx _ (toList -> outs) _ = taTx
-            ownInputMetas = map snd . selectOwnAccounts encInfo (txOutAddress . toaOut) $ undoL
-            ownOutputMetas = map snd . selectOwnAccounts encInfo txOutAddress $ outs
+            !txid = hash tx
+            ownInputs = selectOwnAccounts encInfo (txOutAddress . toaOut) $ undoL
+            ownOutputs = selectOwnAccounts encInfo txOutAddress $ outs
+            ownInputMetas = map snd ownInputs
+            ownOutputMetas = map snd ownOutputs
             ownInputAddrs = map cwamId ownInputMetas
             ownOutputAddrs = map cwamId ownOutputMetas
+
+            l = fromIntegral (length outs) :: Word32
+            ownTxIns = zip inps $ map fst ownInputs
+            ownTxOuts = map (TxIn txid) ([0 .. l - 1] :: [Word32])
 
             deletedHistory =
                 if (not $ null ownInputAddrs) || (not $ null ownOutputAddrs)
@@ -502,26 +389,9 @@
             (deleteAndInsertMM ownOutputMetas [] camAddresses)
             (deleteAndInsertMM (zip usedAddrs hhs) [] camUsed)
             (deleteAndInsertMM (zip changeAddrs hhs) [] camChange)
+            (deleteAndInsertMM ownTxOuts ownTxIns camUtxo)
             camAddedHistory
             deletedHistory
-=======
-        let tx@(UnsafeTx (toList -> inps) (toList -> outs) _) = taTx
-        let !txid = hash tx
-        let ownInputs = selectOwnAccounts encInfo (txOutAddress . toaOut) $ undoL
-        let ownOutputs = map snd . selectOwnAccounts encInfo txOutAddress $ outs
-        -- Rollback isn't needed, because we don't use @utxoGet@
-        -- (undo contains all required information)
-        let l = fromIntegral (length outs) :: Word32
-        let ownTxIns = zip inps (map fst ownInputs)
-        let ownTxOuts = map (TxIn txid) ([0 .. l - 1] :: [Word32])
-        let usedAddrs = map cwamId ownOutputs
-        let changeAddrs = evalChange allAddress (map snd ownInputs) ownOutputs
-        CAccModifier
-            (deleteAndInsertIMM ownOutputs [] camAddresses)
-            (deleteAndInsertVM (zip usedAddrs hhs) [] camUsed)
-            (deleteAndInsertVM (zip changeAddrs hhs) [] camChange)
-            (deleteAndInsertMM ownTxOuts ownTxIns camUtxo)
->>>>>>> b381da8f
 
 applyModifierToWallet
     :: WebWalletModeDB m
@@ -534,14 +404,10 @@
     mapM_ WS.addWAddress (sortedInsertions camAddresses)
     mapM_ (WS.addCustomAddress UsedAddr . fst) (MM.insertions camUsed)
     mapM_ (WS.addCustomAddress ChangeAddr . fst) (MM.insertions camChange)
-<<<<<<< HEAD
-    oldCachedHist <- fromMaybe [] <$> WS.getHistoryCache wAddr
-    WS.updateHistoryCache wAddr $ DL.toList camAddedHistory <> oldCachedHist
-    WS.setWalletSyncTip wAddr newTip
-=======
     WS.getWalletUtxo >>= WS.setWalletUtxo . MM.modifyMap camUtxo
+    oldCachedHist <- fromMaybe [] <$> WS.getHistoryCache wid
+    WS.updateHistoryCache wid $ DL.toList camAddedHistory <> oldCachedHist
     WS.setWalletSyncTip wid newTip
->>>>>>> b381da8f
 
 rollbackModifierFromWallet
     :: WebWalletModeDB m
@@ -554,13 +420,13 @@
     mapM_ WS.removeWAddress (indexedDeletions camAddresses)
     mapM_ (WS.removeCustomAddress UsedAddr) (MM.deletions camUsed)
     mapM_ (WS.removeCustomAddress ChangeAddr) (MM.deletions camChange)
-<<<<<<< HEAD
-    WS.getHistoryCache wAddr >>= \case
+    WS.getWalletUtxo >>= WS.setWalletUtxo . MM.modifyMap camUtxo
+    WS.getHistoryCache wid >>= \case
         Nothing -> pure ()
         Just oldCachedHist -> do
-            WS.updateHistoryCache wAddr $
+            WS.updateHistoryCache wid $
                 removeFromHead (DL.toList camDeletedHistory) oldCachedHist
-    WS.setWalletSyncTip wAddr newTip
+    WS.setWalletSyncTip wid newTip
   where
     removeFromHead :: [TxId] -> [TxHistoryEntry] -> [TxHistoryEntry]
     removeFromHead [] ths = ths
@@ -570,10 +436,6 @@
         then removeFromHead txIds thes
         else error "rollbackModifierFromWallet: removeFromHead: \
                    \rollbacked tx ID is not present in history cache!"
-=======
-    WS.getWalletUtxo >>= WS.setWalletUtxo . MM.modifyMap camUtxo
-    WS.setWalletSyncTip wid newTip
->>>>>>> b381da8f
 
 evalChange
     :: [CWAddressMeta] -- ^ All adresses
