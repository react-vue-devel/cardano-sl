{-# LANGUAGE ConstraintKinds #-}
{-# LANGUAGE TypeFamilies    #-}

module Pos.Wallet.Web.State.State
       ( WalletState
       , MonadWalletWebDB (..)
       , WebWalletModeDB
       , openState
       , openMemState
       , closeState

       -- * Getters
       , getProfile
       , getWalletMetas
       , getWalletMeta
       , getTxMeta
       , getWalletHistory
       , getUpdates
       , getNextUpdate
       , getHistoryCache

       -- * Setters
       , testReset
       , createWallet
       , setProfile
       , setWalletMeta
       , setWalletTransactionMeta
       , setWalletHistory
       , addOnlyNewTxMeta
       , removeWallet
       , addUpdate
       , removeNextUpdate
       , updateHistoryCache
       ) where

import           Data.Acid                    (EventResult, EventState, QueryEvent,
                                               UpdateEvent)
import           Mockable                     (MonadMockable)
import           Universum

import           Pos.Slotting                 (NtpSlotting)
<<<<<<< HEAD
import           Pos.Txp                      (Utxo)
import           Pos.Types                    (HeaderHash)
import           Pos.Wallet.Web.ClientTypes   (CAddress, CProfile, CTx, CTxId, CTxMeta,
=======
import           Pos.Types                    (HeaderHash, Utxo)
import           Pos.Wallet.Tx.Pure           (TxHistoryEntry)
import           Pos.Wallet.Web.ClientTypes   (CAddress, CHash, CProfile, CTxId, CTxMeta,
>>>>>>> 65c7b456
                                               CUpdateInfo, CWalletMeta)
import           Pos.Wallet.Web.State.Acidic  (WalletState, closeState, openMemState,
                                               openState)
import           Pos.Wallet.Web.State.Acidic  as A
import           Pos.Wallet.Web.State.Storage (WalletStorage)

-- | MonadWalletWebDB stands for monad which is able to get web wallet state
class Monad m => MonadWalletWebDB m where
    getWalletWebState :: m WalletState

-- | Instances for common transformers
instance MonadWalletWebDB m => MonadWalletWebDB (ReaderT r m) where
    getWalletWebState = lift getWalletWebState

instance MonadWalletWebDB m => MonadWalletWebDB (StateT s m) where
    getWalletWebState = lift getWalletWebState

instance MonadWalletWebDB m => MonadWalletWebDB (NtpSlotting m) where
    getWalletWebState = lift getWalletWebState

-- | Constraint for working with web wallet DB
type WebWalletModeDB m = (MonadWalletWebDB m, MonadIO m, MonadMockable m)

queryDisk
    :: (EventState event ~ WalletStorage, QueryEvent event, WebWalletModeDB m)
    => event -> m (EventResult event)
queryDisk e = getWalletWebState >>= flip A.query e

updateDisk
    :: (EventState event ~ WalletStorage, UpdateEvent event, WebWalletModeDB m)
    => event -> m (EventResult event)
updateDisk e = getWalletWebState >>= flip A.update e

getWalletMetas :: WebWalletModeDB m => m [CWalletMeta]
getWalletMetas = queryDisk A.GetWalletMetas

getProfile :: WebWalletModeDB m => m (Maybe CProfile)
getProfile = queryDisk A.GetProfile

getWalletMeta :: WebWalletModeDB m => CAddress -> m (Maybe CWalletMeta)
getWalletMeta = queryDisk . A.GetWalletMeta

getTxMeta :: WebWalletModeDB m => CAddress -> CTxId -> m (Maybe CTxMeta)
getTxMeta addr = queryDisk . A.GetTxMeta addr

getWalletHistory :: WebWalletModeDB m => CAddress -> m (Maybe [CTxMeta])
getWalletHistory = queryDisk . A.GetWalletHistory

getUpdates :: WebWalletModeDB m => m [CUpdateInfo]
getUpdates = queryDisk A.GetUpdates

getNextUpdate :: WebWalletModeDB m => m (Maybe CUpdateInfo)
getNextUpdate = queryDisk A.GetNextUpdate

getHistoryCache :: WebWalletModeDB m => CAddress -> m (Maybe (HeaderHash, Utxo, [TxHistoryEntry]))
getHistoryCache = queryDisk . A.GetHistoryCache

createWallet :: WebWalletModeDB m => CAddress -> CWalletMeta -> m ()
createWallet addr = updateDisk . A.CreateWallet addr

setWalletMeta :: WebWalletModeDB m => CAddress -> CWalletMeta -> m ()
setWalletMeta addr = updateDisk . A.SetWalletMeta addr

setProfile :: WebWalletModeDB m => CProfile -> m ()
setProfile = updateDisk . A.SetProfile

setWalletTransactionMeta :: WebWalletModeDB m => CAddress -> CTxId -> CTxMeta -> m ()
setWalletTransactionMeta addr ctxId = updateDisk . A.SetWalletTransactionMeta addr ctxId

setWalletHistory :: WebWalletModeDB m => CAddress -> [(CTxId, CTxMeta)] -> m ()
setWalletHistory addr = updateDisk . A.SetWalletHistory addr

addOnlyNewTxMeta :: WebWalletModeDB m => CAddress -> CTxId -> CTxMeta -> m ()
addOnlyNewTxMeta addr ctxId = updateDisk . A.AddOnlyNewTxMeta addr ctxId

removeWallet :: WebWalletModeDB m => CAddress -> m ()
removeWallet = updateDisk . A.RemoveWallet

addUpdate :: WebWalletModeDB m => CUpdateInfo -> m ()
addUpdate = updateDisk . A.AddUpdate

removeNextUpdate :: WebWalletModeDB m => m ()
removeNextUpdate = updateDisk A.RemoveNextUpdate

<<<<<<< HEAD
testReset :: WebWalletModeDB m => m ()
testReset = updateDisk A.TestReset

updateHistoryCache :: WebWalletModeDB m => CAddress -> HeaderHash -> Utxo -> [CTx] -> m ()
=======
updateHistoryCache :: WebWalletModeDB m => CAddress -> HeaderHash -> Utxo -> [TxHistoryEntry] -> m ()
>>>>>>> 65c7b456
updateHistoryCache cAddr h utxo = updateDisk . A.UpdateHistoryCache cAddr h utxo<|MERGE_RESOLUTION|>--- conflicted
+++ resolved
@@ -39,15 +39,10 @@
 import           Universum
 
 import           Pos.Slotting                 (NtpSlotting)
-<<<<<<< HEAD
 import           Pos.Txp                      (Utxo)
 import           Pos.Types                    (HeaderHash)
-import           Pos.Wallet.Web.ClientTypes   (CAddress, CProfile, CTx, CTxId, CTxMeta,
-=======
-import           Pos.Types                    (HeaderHash, Utxo)
 import           Pos.Wallet.Tx.Pure           (TxHistoryEntry)
-import           Pos.Wallet.Web.ClientTypes   (CAddress, CHash, CProfile, CTxId, CTxMeta,
->>>>>>> 65c7b456
+import           Pos.Wallet.Web.ClientTypes   (CAddress, CProfile, CTxId, CTxMeta,
                                                CUpdateInfo, CWalletMeta)
 import           Pos.Wallet.Web.State.Acidic  (WalletState, closeState, openMemState,
                                                openState)
@@ -132,12 +127,8 @@
 removeNextUpdate :: WebWalletModeDB m => m ()
 removeNextUpdate = updateDisk A.RemoveNextUpdate
 
-<<<<<<< HEAD
 testReset :: WebWalletModeDB m => m ()
 testReset = updateDisk A.TestReset
 
-updateHistoryCache :: WebWalletModeDB m => CAddress -> HeaderHash -> Utxo -> [CTx] -> m ()
-=======
 updateHistoryCache :: WebWalletModeDB m => CAddress -> HeaderHash -> Utxo -> [TxHistoryEntry] -> m ()
->>>>>>> 65c7b456
 updateHistoryCache cAddr h utxo = updateDisk . A.UpdateHistoryCache cAddr h utxo