--- conflicted
+++ resolved
@@ -148,20 +148,16 @@
 getHistoryCache :: WebWalletModeDB ctx m => CId Wal -> m (Maybe (HeaderHash, Utxo, [TxHistoryEntry]))
 getHistoryCache = queryDisk . A.GetHistoryCache
 
-<<<<<<< HEAD
+getCustomAddresses :: WebWalletModeDB ctx m => CustomAddressType -> m [CId Addr]
+getCustomAddresses = queryDisk ... A.GetCustomAddresses
+
+getCustomAddress :: WebWalletModeDB ctx m => CustomAddressType -> CId Addr -> m (Maybe HeaderHash)
+getCustomAddress = queryDisk ... A.GetCustomAddress
+
+isCustomAddress :: WebWalletModeDB ctx m => CustomAddressType -> CId Addr -> m Bool
+isCustomAddress = fmap isJust . queryDisk ... A.GetCustomAddress
+
 createAccount :: WebWalletModeDB ctx m => AccountId -> CAccountMeta -> m ()
-=======
-getCustomAddresses :: WebWalletModeDB m => CustomAddressType -> m [CId Addr]
-getCustomAddresses = queryDisk ... A.GetCustomAddresses
-
-getCustomAddress :: WebWalletModeDB m => CustomAddressType -> CId Addr -> m (Maybe HeaderHash)
-getCustomAddress = queryDisk ... A.GetCustomAddress
-
-isCustomAddress :: WebWalletModeDB m => CustomAddressType -> CId Addr -> m Bool
-isCustomAddress = fmap isJust . queryDisk ... A.GetCustomAddress
-
-createAccount :: WebWalletModeDB m => AccountId -> CAccountMeta -> m ()
->>>>>>> 9ee12d3c
 createAccount accId = updateDisk . A.CreateAccount accId
 
 createWallet :: WebWalletModeDB ctx m => CId Wal -> CWalletMeta -> PassPhraseLU -> m ()
@@ -170,14 +166,10 @@
 addWAddress :: WebWalletModeDB ctx m => CWAddressMeta -> m ()
 addWAddress addr = updateDisk $ A.AddWAddress addr
 
-<<<<<<< HEAD
+addCustomAddress :: WebWalletModeDB ctx m => CustomAddressType -> (CId Addr, HeaderHash) -> m Bool
+addCustomAddress = updateDisk ... A.AddCustomAddress
+
 addRemovedAccount :: WebWalletModeDB ctx m => CWAddressMeta -> m ()
-=======
-addCustomAddress :: WebWalletModeDB m => CustomAddressType -> (CId Addr, HeaderHash) -> m Bool
-addCustomAddress = updateDisk ... A.AddCustomAddress
-
-addRemovedAccount :: WebWalletModeDB m => CWAddressMeta -> m ()
->>>>>>> 9ee12d3c
 addRemovedAccount addr = updateDisk $ A.AddRemovedAccount addr
 
 setAccountMeta :: WebWalletModeDB ctx m => AccountId -> CAccountMeta -> m ()
@@ -216,16 +208,12 @@
 totallyRemoveWAddress :: WebWalletModeDB ctx m => CWAddressMeta -> m ()
 totallyRemoveWAddress = updateDisk . A.TotallyRemoveWAddress
 
-<<<<<<< HEAD
-addUpdate :: WebWalletModeDB ctx m => CUpdateInfo -> m ()
-=======
 removeCustomAddress
-    :: WebWalletModeDB m
+    :: WebWalletModeDB ctx m
     => CustomAddressType -> (CId Addr, HeaderHash) -> m Bool
 removeCustomAddress = updateDisk ... A.RemoveCustomAddress
 
-addUpdate :: WebWalletModeDB m => CUpdateInfo -> m ()
->>>>>>> 9ee12d3c
+addUpdate :: WebWalletModeDB ctx m => CUpdateInfo -> m ()
 addUpdate = updateDisk . A.AddUpdate
 
 removeNextUpdate :: WebWalletModeDB ctx m => m ()
