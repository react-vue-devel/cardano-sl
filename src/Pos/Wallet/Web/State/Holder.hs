{-# LANGUAGE TypeFamilies         #-}
{-# LANGUAGE UndecidableInstances #-}

module Pos.Wallet.Web.State.Holder
       ( WalletWebDB
       , runWalletWebDB
       ) where

import           Universum

import           Control.Lens               (iso)
import           Control.Monad.Trans        (MonadTrans (..))
import           Mockable                   (ChannelT, MFunctor', Mockable (liftMockable),
                                             Promise, SharedAtomicT, ThreadId,
                                             liftMockableWrappedM)
import           Serokell.Util.Lens         (WrappedM (..))
import           System.Wlog                (CanLog, HasLoggerName)

import           Pos.Context                (WithNodeContext)
import           Pos.DB                     (MonadDB)
import           Pos.Delegation.Class       (MonadDelegation)
import           Pos.NewDHT.Model           (MonadDHT)
import           Pos.Slotting               (MonadSlots)
import           Pos.Txp.Class              (MonadTxpLD)
import           Pos.Update                 (MonadPoll, MonadUSMem)

import           Pos.Wallet.Context         (WithWalletContext)
import           Pos.Wallet.KeyStorage      (MonadKeys)
import           Pos.Wallet.State           (MonadWalletDB)
import           Pos.Wallet.WalletMode      (MonadBalances, MonadTxHistory)

import           Pos.Wallet.Web.State.State (MonadWalletWebDB (..), WalletState)

-- | Holder for web wallet data
newtype WalletWebDB m a = WalletWebDB
    { getWalletWebDB :: ReaderT WalletState m a
    } deriving (Functor, Applicative, Monad, MonadThrow,
                MonadCatch, MonadMask, MonadIO, MonadFail, HasLoggerName,
<<<<<<< HEAD
                MonadWalletDB, WithWalletContext,
                MonadDHT, MonadSlots,
                CanLog, MonadKeys, MonadBalances,
                MonadTxHistory, WithNodeContext ssc, MonadTrans,
                MonadTxpLD ssc, MonadDelegation)
=======
                MonadWalletDB, WithWalletContext, MonadDialog s p,
                MonadDHT, MonadMessageDHT s, MonadSlots,
                WithDefaultMsgHeader, CanLog, MonadKeys, MonadBalances,
                MonadTxHistory, WithNodeContext ssc, MonadUSMem, MonadPoll,
                Modern.MonadDB ssc, MonadTxpLD ssc, MonadDelegation)
>>>>>>> 7c77d063

deriving instance MonadDB ssc m => MonadDB ssc (WalletWebDB m)
instance Monad m => WrappedM (WalletWebDB m) where
    type UnwrappedM (WalletWebDB m) = ReaderT WalletState m
    _WrappedM = iso getWalletWebDB WalletWebDB

type instance ThreadId (WalletWebDB m) = ThreadId m
type instance Promise (WalletWebDB m) = Promise m
type instance SharedAtomicT (WalletWebDB m) = SharedAtomicT m
type instance ChannelT (WalletWebDB m) = ChannelT m

instance ( Mockable d m
         , MFunctor' d (WalletWebDB m) (ReaderT WalletState m)
         , MFunctor' d (ReaderT WalletState m) m
         ) => Mockable d (WalletWebDB m) where
    liftMockable = liftMockableWrappedM

-- | Instance for generic web wallet class
instance Monad m => MonadWalletWebDB (WalletWebDB m) where
    getWalletWebState = WalletWebDB ask

-- | Execute `WalletWebDB` action with given `WalletState`
runWalletWebDB :: WalletState -> WalletWebDB m a -> m a
runWalletWebDB ws = flip runReaderT ws . getWalletWebDB<|MERGE_RESOLUTION|>--- conflicted
+++ resolved
@@ -36,19 +36,11 @@
     { getWalletWebDB :: ReaderT WalletState m a
     } deriving (Functor, Applicative, Monad, MonadThrow,
                 MonadCatch, MonadMask, MonadIO, MonadFail, HasLoggerName,
-<<<<<<< HEAD
                 MonadWalletDB, WithWalletContext,
-                MonadDHT, MonadSlots,
+                MonadDHT, MonadSlots, MonadTrans,
                 CanLog, MonadKeys, MonadBalances,
-                MonadTxHistory, WithNodeContext ssc, MonadTrans,
+                MonadTxHistory, WithNodeContext ssc, MonadUSMem, MonadPoll,
                 MonadTxpLD ssc, MonadDelegation)
-=======
-                MonadWalletDB, WithWalletContext, MonadDialog s p,
-                MonadDHT, MonadMessageDHT s, MonadSlots,
-                WithDefaultMsgHeader, CanLog, MonadKeys, MonadBalances,
-                MonadTxHistory, WithNodeContext ssc, MonadUSMem, MonadPoll,
-                Modern.MonadDB ssc, MonadTxpLD ssc, MonadDelegation)
->>>>>>> 7c77d063
 
 deriving instance MonadDB ssc m => MonadDB ssc (WalletWebDB m)
 instance Monad m => WrappedM (WalletWebDB m) where
