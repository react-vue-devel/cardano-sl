--- conflicted
+++ resolved
@@ -14,13 +14,8 @@
 import           Control.Lens                (ix)
 import qualified Data.List.NonEmpty          as NE
 import           Formatting                  (bprint, build, sformat, shown, (%))
-<<<<<<< HEAD
 import           Mockable                    (concurrently, delay, fork)
-import           Serokell.Util               (listJson, pairF)
-=======
-import           Mockable                    (delay, fork)
 import           Serokell.Util               (listJson, pairF, sec)
->>>>>>> ebca692f
 import           System.Wlog                 (logDebug, logInfo, logWarning)
 
 import           Pos.Binary.Communication    ()
@@ -239,7 +234,7 @@
     case nonEmpty lastSlots of
         Nothing -> pass
         Just slotsNE
-            | length slotsNE < blkSecurityParam -> pass
+            | length slotsNE < fromIntegral blkSecurityParam -> pass
             | otherwise -> chainQualityCheckerDo (NE.head slotsNE)
   where
     chainQualityCheckerDo kThSlot = do
