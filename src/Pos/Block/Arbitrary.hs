{-# LANGUAGE ScopedTypeVariables #-}
{-# LANGUAGE TypeOperators       #-}

module Pos.Block.Arbitrary
       ( HeaderAndParams (..)
       , BlockHeaderList (..)
       ) where

import           Universum

import           Control.Lens                      (to)
import qualified Data.Text.Buildable               as Buildable
import           Formatting                        (bprint, build, (%))
import qualified Prelude
import           System.Random                     (mkStdGen, randomR)
import           Test.QuickCheck                   (Arbitrary (..), Gen, choose, vectorOf)
import           Test.QuickCheck.Arbitrary.Generic (genericArbitrary, genericShrink)

import           Pos.Binary.Class                  (Bi, Raw, biSize)
import qualified Pos.Block.Core                    as T
import           Pos.Block.Network                 as T
import qualified Pos.Block.Pure                    as T
import           Pos.Constants                     (epochSlots)
import qualified Pos.Core                          as Core
import           Pos.Crypto                        (ProxySecretKey, PublicKey, SecretKey,
                                                    createProxySecretKey, hash, toPublic)
import           Pos.Data.Attributes               (Attributes (..))
import           Pos.Delegation.Arbitrary          (genDlgPayload)
import           Pos.Ssc.Arbitrary                 (SscPayloadDependsOnSlot (..))
import           Pos.Ssc.Class                     (Ssc (..), SscHelpersClass)
import           Pos.Txp.Arbitrary                 ()
import qualified Pos.Types                         as T
import           Pos.Update.Arbitrary              ()
import           Pos.Util.Arbitrary                (makeSmall)
import           Pos.Util.Util                     (leftToPanic)

newtype BodyDependsOnSlot b = BodyDependsOnSlot
    { genBodyDepsOnSlot :: Core.SlotId -> Gen (T.Body b)
    }

------------------------------------------------------------------------------------------
-- Arbitrary instances for Blockchain related types
------------------------------------------------------------------------------------------

instance (Arbitrary (SscProof ssc), Bi Raw, Ssc ssc) =>
    Arbitrary (T.BlockSignature ssc) where
    arbitrary = genericArbitrary
    shrink = genericShrink

------------------------------------------------------------------------------------------
-- GenesisBlockchain
------------------------------------------------------------------------------------------

instance Arbitrary T.GenesisExtraHeaderData where
    arbitrary = genericArbitrary
    shrink = genericShrink

instance Arbitrary T.GenesisExtraBodyData where
    arbitrary = genericArbitrary
    shrink = genericShrink

instance Arbitrary (T.GenesisBlockHeader ssc) where
    arbitrary = genericArbitrary
    shrink = genericShrink

instance Arbitrary (T.BodyProof (T.GenesisBlockchain ssc)) where
    arbitrary = genericArbitrary
    shrink = genericShrink

instance Arbitrary (T.ConsensusData (T.GenesisBlockchain ssc)) where
    arbitrary = genericArbitrary
    shrink = genericShrink

instance Arbitrary (BodyDependsOnSlot (T.GenesisBlockchain ssc)) where
    arbitrary = pure $ BodyDependsOnSlot $ \_ -> arbitrary

instance Arbitrary (T.Body (T.GenesisBlockchain ssc)) where
    arbitrary = genericArbitrary
    shrink = genericShrink

instance ( Arbitrary $ SscProof ssc
         , Arbitrary $ SscPayload ssc
         , SscHelpersClass ssc
         ) =>
         Arbitrary (T.GenericBlock (T.GenesisBlockchain ssc)) where
    arbitrary = T.mkGenesisBlock <$> arbitrary <*> arbitrary <*> arbitrary
    shrink = genericShrink

------------------------------------------------------------------------------------------
-- MainBlockchain
------------------------------------------------------------------------------------------

instance ( Arbitrary (SscPayload ssc)
         , Arbitrary (SscProof ssc)
         , Bi Raw
         , SscHelpersClass ssc
         ) =>
         Arbitrary (T.MainBlockHeader ssc) where
    arbitrary =
        T.mkMainHeader <$> arbitrary <*> arbitrary <*> arbitrary <*>
        -- TODO: do not hardcode Nothing
        pure Nothing <*>
        arbitrary <*>
        arbitrary
<<<<<<< HEAD
=======
    shrink = genericShrink
>>>>>>> bb6589e9

instance Arbitrary T.MainExtraHeaderData where
    arbitrary = genericArbitrary
    shrink = genericShrink

instance Arbitrary T.MainExtraBodyData where
    arbitrary = genericArbitrary
    shrink = genericShrink

instance (Arbitrary (SscProof ssc), Bi Raw) =>
    Arbitrary (T.BodyProof (T.MainBlockchain ssc)) where
    arbitrary = genericArbitrary
    shrink T.MainProof {..} =
        [T.MainProof txp mpcp prxp updp
        | (txp, mpcp, prxp, updp) <-
            shrink (mpTxProof, mpMpcProof, mpProxySKsProof, mpUpdateProof)
        ]

instance (Arbitrary (SscProof ssc), Bi Raw, Ssc ssc) =>
    Arbitrary (T.ConsensusData (T.MainBlockchain ssc)) where
    arbitrary = genericArbitrary
    shrink = genericShrink

instance (Ssc ssc, Arbitrary (SscProof ssc)) => Arbitrary (T.MainToSign ssc) where
    arbitrary = genericArbitrary
    shrink = genericShrink

-- | In the main blockchain's body, the number of transactions must be the same as the
-- number of transaction witnesses.
--
-- Furthermore, for every transaction in index i of the list, the length of its output
-- list must be the same as the length of the i-th item in the TxDistribution list.
--
-- Because of this, the Arbitrary instance for Ssc ssc => Body (MainBlockchain ssc)
-- ensures that for every transaction generated, a transaction witness is generated as
-- well, and the lengths of its list of outputs must also be the same as the length of its
-- corresponding TxDistribution item.

{-# ANN module ("HLint: ignore Reduce duplication" :: Text) #-}

instance Arbitrary (SscPayloadDependsOnSlot ssc) =>
         Arbitrary (BodyDependsOnSlot (T.MainBlockchain ssc)) where
    arbitrary = pure $ BodyDependsOnSlot $ \slotId -> makeSmall $ do
        txPayload   <- arbitrary
        generator   <- genPayloadDependsOnSlot @ssc <$> arbitrary
        mpcData     <- generator slotId
        dlgPayload  <- genDlgPayload $ Core.siEpoch slotId
        mpcUpload   <- arbitrary
        return $ T.MainBody txPayload mpcData dlgPayload mpcUpload

instance Arbitrary (SscPayload ssc) => Arbitrary (T.Body (T.MainBlockchain ssc)) where
    arbitrary = makeSmall genericArbitrary
    shrink mb =
        [ T.MainBody txp sscp dlgp updp
        | (txp, sscp, dlgp, updp) <-
            shrink (mb ^. T.mbTxPayload,
                    mb ^. T.mbSscPayload,
                    mb ^. T.mbDlgPayload,
                    mb ^. T.mbUpdatePayload)
        ]

instance ( Arbitrary $ SscPayload ssc
         , Arbitrary $ SscProof ssc
         , Arbitrary $ SscPayloadDependsOnSlot ssc
         , SscHelpersClass ssc
         ) =>
         Arbitrary (T.GenericBlock (T.MainBlockchain ssc)) where
    arbitrary = do
        slot <- arbitrary
        BodyDependsOnSlot {..} <- arbitrary
        body <- genBodyDepsOnSlot slot
        extraBodyData <- arbitrary
        extraHeaderData <- T.MainExtraHeaderData
            <$> arbitrary
            <*> arbitrary
            <*> arbitrary
            <*> pure (hash extraBodyData)
        header <-
            T.mkMainHeader <$> arbitrary <*> pure slot <*> arbitrary <*>
            pure Nothing <*>
            pure body <*>
            pure extraHeaderData
        return $ leftToPanic "arbitrary @MainBlock: " $
            T.recreateGenericBlock header body extraBodyData
    shrink = genericShrink

------------------------------------------------------------------------------------------
-- Block network types
------------------------------------------------------------------------------------------

instance Arbitrary T.MsgGetHeaders where
    arbitrary = genericArbitrary
    shrink = genericShrink

instance Arbitrary T.MsgGetBlocks where
    arbitrary = genericArbitrary
    shrink = genericShrink

instance (Arbitrary (SscPayload ssc), Arbitrary (SscProof ssc), Bi Raw, SscHelpersClass ssc) =>
         Arbitrary (T.MsgHeaders ssc) where
    arbitrary = genericArbitrary
    shrink = genericShrink

instance ( Arbitrary $ SscPayload ssc
         , Arbitrary (SscProof ssc)
         , Arbitrary (SscPayloadDependsOnSlot ssc)
         , SscHelpersClass ssc
         ) =>
         Arbitrary (T.MsgBlock ssc) where
    arbitrary = genericArbitrary
    shrink = genericShrink

instance T.BiSsc ssc => Buildable (T.BlockHeader ssc, PublicKey) where
    build (block, key) =
        bprint
            ( build%"\n"%
              build%"\n"
            ) block key

newtype BlockHeaderList ssc = BHL
    { getHeaderList :: ([T.BlockHeader ssc], [PublicKey])
    } deriving (Eq)

instance T.BiSsc ssc => Show (BlockHeaderList ssc) where
    show = toString . unlines . map pretty . uncurry zip . getHeaderList

-- | Generation of arbitrary, valid headerchain along with a list of leaders for
-- each epoch.
--
-- Because 'verifyHeaders' assumes the head of the list is the most recent
-- block, this function is tail-recursive: while keeping track of the current
-- block and epoch/slot, it adds the most recent one to the head of the header list
-- it'll return when done.
--
-- The @[Either SecretKey (SecretKey, SecretKey, Bool)]@ type is for determining what
-- kind of signature the slot's block will have. If it's @Left sk@, it'll be a simple
-- 'BlockSignature'; if it's @Right (issuerSK, delegateSK, b)@, it will be a proxy
-- signature, and if @b :: Bool@ is false, it'll be a simple proxy secret key.
-- Otherwise, it'll be a proxy secret key with epochs, whose lower and upper epoch
-- bounds will be randomly generated.
--
-- Beware that
-- * genesis blocks have no leaders, and that
-- * if an epoch is `n` slots long, every `n+1`-th block will be of the genesis kind.
recursiveHeaderGen
    :: (Arbitrary (SscPayload ssc), SscHelpersClass ssc)
    => Bool -- ^ Whether to create genesis block before creating main block for 0th slot
    -> [Either SecretKey (SecretKey, SecretKey, Bool)]
    -> [T.SlotId]
    -> [T.BlockHeader ssc]
    -> Gen [T.BlockHeader ssc]
recursiveHeaderGen genesis
                   (eitherOfLeader : leaders)
                   (T.SlotId{..} : rest)
                   blockchain
    | genesis && T.getSlotIndex siSlot == 0 = do
          gBody <- arbitrary
          let gHeader = Left $ T.mkGenesisHeader (head blockchain) siEpoch gBody
          mHeader <- genMainHeader (Just gHeader)
          recursiveHeaderGen True leaders rest (mHeader : gHeader : blockchain)
    | otherwise = do
          curHeader <- genMainHeader (head blockchain)
          recursiveHeaderGen True leaders rest (curHeader : blockchain)
  where
    genMainHeader prevHeader = do
        body <- arbitrary
        extraHData <- arbitrary
        lowEpoch <- choose (0, siEpoch)
        highEpoch <- choose (siEpoch, bhlMaxStartingEpoch + 5)
        -- These two values may not be used at all. If the slot in question
        -- will have a simple signature, laziness will prevent them from
        -- being calculated. Otherwise, they'll be the proxy secret key's ω.
        let slotId = T.SlotId siEpoch siSlot
            (leader, proxySK) = case eitherOfLeader of
                Left sk -> (sk, Nothing)
                Right (issuerSK, delegateSK, isSigEpoch) ->
                    let w = (lowEpoch, highEpoch)
                        delegatePK = toPublic delegateSK
                        curried :: Bi w => w -> ProxySecretKey w
                        curried = createProxySecretKey issuerSK delegatePK
                        proxy = if isSigEpoch
                                then Right (curried siEpoch, toPublic issuerSK)
                                else Left $ curried w
                    in (delegateSK, Just proxy)
        pure $ Right $
            T.mkMainHeader prevHeader slotId leader proxySK body extraHData
recursiveHeaderGen _ [] _ b = return b
recursiveHeaderGen _ _ [] b = return b


-- | Maximum start epoch in block header verification tests
bhlMaxStartingEpoch :: Integral a => a
bhlMaxStartingEpoch = 1000000

-- | Amount of full epochs in block header verification tests
bhlEpochs :: Integral a => a
bhlEpochs = 2

-- | This type is used to generate a blockchain, as well a list of leaders for every
-- slot with which the chain will be paired. The leaders are in reverse order to the
-- chain - the list goes from first to last leader. This is used in a `verifyHeader`
-- test.
--
-- Note that every non-empty blockchain has at least one epoch, which may be complete
-- or incomplete. To simulate this behavior, two random numbers are generated:
-- one that stands for the number of complete epochs we have, and the other for the
-- number of incomplete slots of the last epoch, which, in this instance, must exist.
--
-- A blockchain with only complete epochs is a subset of some blockchain with one
-- incomplete epoch, so if the former is desired, a simple list `takeWhile` of the list
-- this instance generates will be enough.
--
-- Note that a leader is generated for each slot.
-- (Not exactly a leader - see previous comment)
instance (Arbitrary (SscPayload ssc), SscHelpersClass ssc) =>
         Arbitrary (BlockHeaderList ssc) where
    arbitrary = do
        incompleteEpochSize <- choose (1, epochSlots - 1)
        let slot = T.SlotId 0 $ leftToPanic "generateBHL: " $ T.mkLocalSlotIndex 0
        generateBHL True slot (epochSlots * bhlEpochs + incompleteEpochSize)

generateBHL :: (Arbitrary (SscPayload ssc), SscHelpersClass ssc)
            => Bool -- ^ Whether to create genesis block before creating main block for 0th slot
            -> T.SlotId -- ^ Start slot
            -> Int -- ^ Slot count
            -> Gen (BlockHeaderList ssc)
generateBHL createInitGenesis startSlot slotCount = BHL <$> do
    leadersList <- vectorOf slotCount arbitrary
    let actualLeaders = map (toPublic . either identity (view _1)) leadersList
        slotIdsRange =
            map T.unflattenSlotId
              [T.flattenSlotId startSlot ..
               T.flattenSlotId startSlot + fromIntegral slotCount - 1]
    (, actualLeaders) <$>
        recursiveHeaderGen
            createInitGenesis
            leadersList
            slotIdsRange
            -- This `range` will give us pairs with all complete epochs and for each,
            -- every slot therein.
            []

-- | This type is used to generate a valid blockheader and associated header
-- verification params. With regards to the block header function
-- 'Pos.Types.Blocks.Functions.verifyHeader', the blockheaders that may be part of the
-- verification parameters are guaranteed to be valid, as are the slot leaders and the
-- current slot.
newtype HeaderAndParams ssc = HAndP
    { getHAndP :: (T.VerifyHeaderParams ssc, T.BlockHeader ssc)
    } deriving (Eq, Show)

-- | A lot of the work to generate a valid sequence of blockheaders has already been done
-- in the 'Arbitrary' instance of the 'BlockHeaderList' type, so it is used here and at
-- most 3 blocks are taken from the generated list.
instance (Arbitrary (SscPayload ssc), SscHelpersClass ssc) =>
    Arbitrary (HeaderAndParams ssc) where
    arbitrary = do
        -- This integer is used as a seed to randomly choose a slot down below
        seed <- arbitrary :: Gen Int
        startSlot <- T.SlotId <$> choose (0, bhlMaxStartingEpoch) <*> arbitrary
        (headers, leaders) <- first reverse . getHeaderList <$> (generateBHL True startSlot =<< choose (1, 2))
        let num = length headers
        -- 'skip' is the random number of headers that should be skipped in the header
        -- chain. This ensures different parts of it are chosen each time.
        skip <- choose (0, num - 1)
        let atMost2HeadersAndLeaders = take 2 $ drop skip headers
            (prev, header) =
                case atMost2HeadersAndLeaders of
                    [h] -> (Nothing, h)
                    [h1, h2] -> (Just h1, h2)
                    _ -> error "[BlockSpec] the headerchain doesn't have enough headers"
            -- This binding captures the chosen header's epoch. It is used to drop all
            -- all leaders of headers from previous epochs.
            thisEpochStartIndex = fromIntegral $ epochSlots * (header ^. T.epochIndexL)
            thisHeadersEpoch = drop thisEpochStartIndex leaders
            -- A helper function. Given integers 'x' and 'y', it chooses a random integer
            -- in the interval [x, y]
            betweenXAndY x y = fst . randomR (x, y) . mkStdGen $ seed
            betweenZeroAndN = betweenXAndY 0
            -- One of the fields in the 'VerifyHeaderParams' type is 'Just SlotId'. The
            -- following binding is where it is calculated.
            randomSlotBeforeThisHeader =
                case header of
                    -- If the header is of the genesis kind, this field is not needed.
                    Left _  -> Nothing
                    -- If it's a main blockheader, then a valid "current" SlotId for
                    -- testing is any with an epoch greater than the header's epoch and
                    -- with any slot index, or any in the same epoch but with a greater or
                    -- equal slot index than the header.
                    Right h -> -- Nothing {-
                        let (T.SlotId e s) = view Core.headerSlotL h
                            rndEpoch :: Core.EpochIndex
                            rndEpoch = betweenXAndY e maxBound
                            rndSlotIdx :: Core.LocalSlotIndex
                            rndSlotIdx = leftToPanic "arbitrary @HeaderAndParams: " $
                                         Core.mkLocalSlotIndex $
                              if rndEpoch > e
                                then betweenZeroAndN (epochSlots - 1)
                                else betweenXAndY (Core.getSlotIndex s) (epochSlots - 1)
                            rndSlot = T.SlotId rndEpoch rndSlotIdx
                        in Just rndSlot
            hasUnknownAttributes =
                not . null $
                either
                    (view $ Core.gbhExtra . T.gehAttributes . to attrRemain)
                    (view $ Core.gbhExtra . T.mehAttributes . to attrRemain)
                    header
            params = T.VerifyHeaderParams
                { T.vhpPrevHeader = prev
                , T.vhpCurrentSlot = randomSlotBeforeThisHeader
                , T.vhpLeaders = nonEmpty $ map T.addressHash thisHeadersEpoch
                , T.vhpMaxSize = Just (biSize header)
                , T.vhpVerifyNoUnknown = not hasUnknownAttributes
                }
        return . HAndP $ (params, header)<|MERGE_RESOLUTION|>--- conflicted
+++ resolved
@@ -102,10 +102,7 @@
         pure Nothing <*>
         arbitrary <*>
         arbitrary
-<<<<<<< HEAD
-=======
-    shrink = genericShrink
->>>>>>> bb6589e9
+    shrink = genericShrink
 
 instance Arbitrary T.MainExtraHeaderData where
     arbitrary = genericArbitrary
