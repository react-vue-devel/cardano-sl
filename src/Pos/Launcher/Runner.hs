--- conflicted
+++ resolved
@@ -52,6 +52,7 @@
 import           Universum                    hiding (bracket, finally)
 
 import           Pos.Binary                   ()
+import           Pos.Block.BListener          (runBListenerStub)
 import           Pos.CLI                      (readLoggerConfig)
 import           Pos.Client.Txp.Balances      (runBalancesRedirect)
 import           Pos.Client.Txp.History       (runTxHistoryRedirect)
@@ -102,25 +103,15 @@
 #else
 import           Pos.Txp                      (txpGlobalSettings)
 #endif
-<<<<<<< HEAD
-import           Pos.Update.Context          (UpdateContext (..))
-import qualified Pos.Update.DB               as GState
-import           Pos.Update.MemState         (newMemVar)
-import           Pos.Util.UserSecret         (usKeys)
-import           Pos.Worker                  (allWorkersCount)
-import           Pos.WorkMode                (ProductionMode, RawRealMode, RawRealModeK,
-                                              ServiceMode, StaticMode, StatsMode,
-                                              WorkMode)
-=======
 import           Pos.Update.Context           (UpdateContext (..))
 import qualified Pos.Update.DB                as GState
 import           Pos.Update.MemState          (newMemVar)
 import           Pos.Util.JsonLog             (JLFile (..))
 import           Pos.Util.UserSecret          (usKeys)
 import           Pos.Worker                   (allWorkersCount)
-import           Pos.WorkMode                 (ProductionMode, RawRealMode, ServiceMode,
-                                               StaticMode, StatsMode)
->>>>>>> 14b1671d
+import           Pos.WorkMode                 (ProductionMode, RawRealMode, RawRealModeK,
+                                               ServiceMode, StaticMode, StatsMode,
+                                               WorkMode)
 
 -- Remove this once there's no #ifdef-ed Pos.Txp import
 {-# ANN module ("HLint: ignore Use fewer imports" :: Text) #-}
@@ -180,7 +171,8 @@
                    runDbLimitsRedirect .
                    runDbCoreRedirect .
                    runUpdatesRedirect .
-                   runBlockchainInfoRedirect $
+                   runBlockchainInfoRedirect .
+                   runBListenerStub $
                    act
 
         let startMonitoring node' = case lpEkgPort of
@@ -219,6 +211,7 @@
            runDbCoreRedirect .
            runUpdatesRedirect .
            runBlockchainInfoRedirect .
+           runBListenerStub .
            runServer peerId transport listeners outSpecs startMonitoring stopMonitoring . ActionSpec $
                \vI sa -> nodeStartMsg npBaseParams >> action vI sa
   where
