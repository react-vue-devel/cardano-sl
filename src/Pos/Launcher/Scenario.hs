{-# LANGUAGE FlexibleContexts #-}

-- | High-level scenarios which can be launched.

module Pos.Launcher.Scenario
       ( runNode
       ) where

import           Control.Concurrent.MVar (putMVar)
import           Control.TimeWarp.Timed  (currentTime, for, fork, sleepForever, wait)
import           Formatting              (build, sformat, (%))
import           System.Wlog             (logError, logInfo)
import           Universum

import           Pos.Context             (NodeContext (..), getNodeContext, ncPublicKey)
import           Pos.DHT.Model           (DHTNodeType (DHTFull), discoverPeers)
import           Pos.Modern.DB.Utxo      (getTip)
import           Pos.Ssc.Class           (SscConstraint)
import           Pos.State               (initFirstSlot)
<<<<<<< HEAD
#ifdef WITH_ROCKS
import           Pos.Modern.DB.Utxo      (getTip)
import           Pos.Ssc.Class           (setGlobalState, sscLoadGlobalState)
#endif
=======
>>>>>>> e3a8bd01
import           Pos.Types               (Timestamp (Timestamp))
import           Pos.Util                (inAssertMode)
import           Pos.Worker              (runWorkers)
import           Pos.WorkMode            (WorkMode)

-- | Run full node in any WorkMode.
runNode :: (SscConstraint ssc, WorkMode ssc m) => [m ()] -> m ()
runNode plugins = do
    inAssertMode $ logInfo "Assert mode on"
    pk <- ncPublicKey <$> getNodeContext
    logInfo $ sformat ("My public key is: "%build) pk
    peers <- discoverPeers DHTFull
    logInfo $ sformat ("Known peers: " % build) peers

    initSemaphore
<<<<<<< HEAD
--    initSsc
#endif
=======
>>>>>>> e3a8bd01
    initFirstSlot
    waitSystemStart
    runWorkers
    mapM_ fork plugins
    sleepForever

-- Sanity check in case start time is in future (may happen if clocks
-- are not accurately synchronized, for example).
waitSystemStart :: WorkMode ssc m => m ()
waitSystemStart = do
    Timestamp start <- ncSystemStart <$> getNodeContext
    cur <- currentTime
    when (cur < start) $ wait (for (start - cur))

initSemaphore :: (WorkMode ssc m) => m ()
initSemaphore = do
    semaphore <- ncBlkSemaphore <$> getNodeContext
    unlessM
        (liftIO $ isEmptyMVar semaphore)
        (logError "ncBlkSemaphore is not empty at the very beginning")
    tip <- getTip
<<<<<<< HEAD
    liftIO $ putMVar semaphore tip

-- initSsc :: WorkMode ssc m => m ()
-- initSsc = do
--     tip <- getTip
--     gs <- sscLoadGlobalState tip
--     setGlobalState gs
#endif
=======
    liftIO $ putMVar semaphore tip
>>>>>>> e3a8bd01
<|MERGE_RESOLUTION|>--- conflicted
+++ resolved
@@ -15,15 +15,8 @@
 import           Pos.Context             (NodeContext (..), getNodeContext, ncPublicKey)
 import           Pos.DHT.Model           (DHTNodeType (DHTFull), discoverPeers)
 import           Pos.Modern.DB.Utxo      (getTip)
-import           Pos.Ssc.Class           (SscConstraint)
+import           Pos.Ssc.Class           (setGlobalState, sscLoadGlobalState, SscConstraint)
 import           Pos.State               (initFirstSlot)
-<<<<<<< HEAD
-#ifdef WITH_ROCKS
-import           Pos.Modern.DB.Utxo      (getTip)
-import           Pos.Ssc.Class           (setGlobalState, sscLoadGlobalState)
-#endif
-=======
->>>>>>> e3a8bd01
 import           Pos.Types               (Timestamp (Timestamp))
 import           Pos.Util                (inAssertMode)
 import           Pos.Worker              (runWorkers)
@@ -39,11 +32,7 @@
     logInfo $ sformat ("Known peers: " % build) peers
 
     initSemaphore
-<<<<<<< HEAD
 --    initSsc
-#endif
-=======
->>>>>>> e3a8bd01
     initFirstSlot
     waitSystemStart
     runWorkers
@@ -65,15 +54,10 @@
         (liftIO $ isEmptyMVar semaphore)
         (logError "ncBlkSemaphore is not empty at the very beginning")
     tip <- getTip
-<<<<<<< HEAD
     liftIO $ putMVar semaphore tip
 
 -- initSsc :: WorkMode ssc m => m ()
 -- initSsc = do
 --     tip <- getTip
 --     gs <- sscLoadGlobalState tip
---     setGlobalState gs
-#endif
-=======
-    liftIO $ putMVar semaphore tip
->>>>>>> e3a8bd01
+--     setGlobalState gs