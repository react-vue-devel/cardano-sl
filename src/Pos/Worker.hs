--- conflicted
+++ resolved
@@ -5,44 +5,18 @@
        , statsWorkers
        ) where
 
-<<<<<<< HEAD
-import           Data.Tagged                      (untag)
-import           Formatting                       (sformat, (%))
-import           Mockable                         (fork)
-import           Node                             (SendActions, Worker)
-import           System.Wlog                      (logInfo, logNotice)
-import           Universum
-
-import           Pos.Block.Worker                 (blkWorkers)
-import           Pos.Communication                (BiP, SysStartResponse (..))
-import           Pos.Communication.Types.Protocol (VerInfo)
-import           Pos.Constants                    (sysTimeBroadcastSlots)
-import           Pos.Context                      (NodeContext (..), getNodeContext,
-                                                   setNtpLastSlot)
-import           Pos.DHT.Model.Neighbors          (sendToNeighbors)
-import           Pos.DHT.Workers                  (dhtWorkers)
-import           Pos.Lrc.Worker                   (lrcOnNewSlotWorker)
-import           Pos.Security.Workers             (SecurityWorkersClass, securityWorkers)
-import           Pos.Slotting                     (getSlotDuration, onNewSlotWithLogging)
-import           Pos.Ssc.Class.Workers            (SscWorkersClass, sscWorkers)
-import           Pos.Types                        (SlotId, flattenSlotId, slotIdF)
-import           Pos.Update                       (usWorkers)
-import           Pos.Util                         (waitRandomInterval, withWaitLog)
-import           Pos.Util.TimeWarp                (ms)
-import           Pos.Worker.Stats                 (statsWorkers)
-import           Pos.WorkMode                     (WorkMode)
-=======
 import           Data.Tagged             (untag)
 import           Data.Time.Units         (convertUnit)
 import           Formatting              (sformat, (%))
 import           Mockable                (fork)
-import           Node                    (SendActions)
+import           Node                    (SendActions, Worker)
 import           System.Wlog             (logInfo, logNotice)
 import           Universum
 
 import           Pos.Block.Worker        (blkWorkers)
 import           Pos.Communication       (BiP, SysStartResponse (..))
-import           Pos.Constants           (networkReceiveTimeout, sysTimeBroadcastSlots)
+import           Pos.Communication.Types (VerInfo)
+import           Pos.Constants           (sysTimeBroadcastSlots)
 import           Pos.Context             (NodeContext (..), getNodeContext,
                                           setNtpLastSlot)
 import           Pos.DHT.Model.Neighbors (sendToNeighbors)
@@ -53,12 +27,10 @@
 import           Pos.Ssc.Class.Workers   (SscWorkersClass, sscWorkers)
 import           Pos.Types               (SlotId, flattenSlotId, slotIdF)
 import           Pos.Update              (usWorkers)
-import           Pos.Util                (sendActionsWithTimeLimit, waitRandomInterval,
-                                          withWaitLog)
-import           Pos.Util.TimeWarp       (ms, sec)
+import           Pos.Util                (waitRandomInterval, withWaitLog)
+import           Pos.Util.TimeWarp       (ms)
 import           Pos.Worker.Stats        (statsWorkers)
 import           Pos.WorkMode            (WorkMode)
->>>>>>> fd5cd2ec
 
 -- | Run all necessary workers in separate threads. This call doesn't
 -- block.
@@ -67,13 +39,10 @@
 -- in parallel and we try to maintain this rule. If at some point
 -- order becomes important, update this comment! I don't think you
 -- will read it, but who knows…
-<<<<<<< HEAD
-runWorkers :: (SscWorkersClass ssc, SecurityWorkersClass ssc, WorkMode ssc m) => Worker BiP VerInfo m
+runWorkers
+    :: (SscWorkersClass ssc, SecurityWorkersClass ssc, WorkMode ssc m)
+    => Worker BiP VerInfo m
 runWorkers sendActions = mapM_ fork $ map ($ withWaitLog sendActions) $ concat
-=======
-runWorkers :: (SscWorkersClass ssc, SecurityWorkersClass ssc, WorkMode ssc m) => SendActions BiP m -> m ()
-runWorkers sendActions = mapM_ fork $ map ($ modifySendActions sendActions) $ concat
->>>>>>> fd5cd2ec
     [ [ onNewSlotWorker ]
     , dhtWorkers
     , blkWorkers
@@ -82,8 +51,6 @@
     , [lrcOnNewSlotWorker]
     , usWorkers
     ]
-  where modifySendActions = sendActionsWithTimeLimit networkReceiveTimeout
-                          . withWaitLog
 
 onNewSlotWorker :: WorkMode ssc m => Worker BiP VerInfo m
 onNewSlotWorker sendActions = onNewSlotWithLogging True $ onNewSlotWorkerImpl sendActions
