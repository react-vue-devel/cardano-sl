--- conflicted
+++ resolved
@@ -10,7 +10,6 @@
        , runContextHolder
        ) where
 
-<<<<<<< HEAD
 import           Control.Concurrent.MVar   (withMVar)
 import           Control.Lens              (iso)
 import           Control.Monad.Base        (MonadBase (..))
@@ -29,45 +28,12 @@
 
 import           Pos.Context.Class         (WithNodeContext (..))
 import           Pos.Context.Context       (NodeContext (..))
-import           Pos.DB                    (MonadDB)
-import           Pos.Slotting              (MonadSlots (..))
+import           Pos.Context.Functions     (readNtpData, readNtpLastSlot, readNtpMargin)
+import           Pos.DB.Class              (MonadDB)
+import           Pos.Slotting              (MonadSlots (..), getCurrentSlotUsingNtp)
 import           Pos.Txp.Class             (MonadTxpLD)
 import           Pos.Types                 (Timestamp (..))
 import           Pos.Util.JsonLog          (MonadJL (..), appendJL)
-=======
-import           Control.Concurrent.MVar      (withMVar)
-import           Control.Lens                 (iso)
-import           Control.Monad.Base           (MonadBase (..))
-import           Control.Monad.Catch          (MonadCatch, MonadMask, MonadThrow,
-                                               catchAll)
-import           Control.Monad.Morph          (hoist)
-import           Control.Monad.Reader         (ReaderT (ReaderT), ask)
-import           Control.Monad.Trans.Class    (MonadTrans)
-import           Control.Monad.Trans.Control  (ComposeSt, MonadBaseControl (..),
-                                               MonadTransControl (..), StM,
-                                               defaultLiftBaseWith, defaultLiftWith,
-                                               defaultRestoreM, defaultRestoreT)
-import           Control.Monad.Trans.Resource (MonadResource)
-import           Control.TimeWarp.Rpc         (MonadDialog, MonadResponse (..),
-                                               MonadTransfer (..))
-import           Control.TimeWarp.Timed       (MonadTimed (..), ThreadId)
-
-import           Formatting                   (sformat, shown, (%))
-import           Serokell.Util.Lens           (WrappedM (..))
-import           System.Wlog                  (CanLog, HasLoggerName, WithLogger,
-                                               logWarning)
-import           Universum
-
-import           Pos.Context.Class            (WithNodeContext (..))
-import           Pos.Context.Context          (NodeContext (..))
-import           Pos.Context.Functions        (readNtpData, readNtpLastSlot,
-                                               readNtpMargin)
-import           Pos.DB.Class                 (MonadDB)
-import           Pos.Slotting                 (MonadSlots (..), getCurrentSlotUsingNtp)
-import           Pos.Txp.Class                (MonadTxpLD)
-import           Pos.Types                    (Timestamp (..))
-import           Pos.Util.JsonLog             (MonadJL (..), appendJL)
->>>>>>> 3baa924d
 
 -- | Wrapper for monadic action which brings 'NodeContext'.
 newtype ContextHolder ssc m a = ContextHolder
@@ -104,11 +70,7 @@
 instance Monad m => WithNodeContext ssc (ContextHolder ssc m) where
     getNodeContext = ContextHolder ask
 
-<<<<<<< HEAD
-instance (Mockable CurrentTime m) =>
-=======
-instance (MonadTimed m, Monad m, MonadIO m) =>
->>>>>>> 3baa924d
+instance (Mockable CurrentTime m, MonadIO m) =>
          MonadSlots (ContextHolder ssc m) where
     getSystemStartTime = ContextHolder $ asks ncSystemStart
 
