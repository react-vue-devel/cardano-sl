--- conflicted
+++ resolved
@@ -11,59 +11,40 @@
        , jlCreatedBlock
        , jlAdoptedBlock
        , fromJLSlotId
-<<<<<<< HEAD
        , JsonLogConfig(..)
        , jsonLogConfigFromHandle
        , jsonLogDefault
-=======
        , fromJLSlotIdUnsafe
->>>>>>> 5b922a50
        ) where
 
-import           Universum               hiding (catchAll)
+import           Universum                     hiding (catchAll)
 
-<<<<<<< HEAD
-import           Data.Aeson.TH           (deriveJSON)
-import           Data.Aeson.Types        (ToJSON)
-import qualified Ether
-import           Formatting              (sformat)
-import           JsonLog.JsonLogT        (JsonLogConfig(..))
-import qualified JsonLog.JsonLogT        as JL
-import           Mockable.Class          (Mockable (..))
-import           Mockable.Exception      (Catch)
-import           Serokell.Aeson.Options  (defaultOptions)
-import           System.Wlog.CanLog      (WithLogger)
-
-import           Pos.Binary.Block        ()
-import           Pos.Binary.Core         ()
-import           Pos.Block.Core          (BiSsc, Block, blockHeader, mainBlockTxPayload)
-import           Pos.Core                (SlotId (..), epochIndexL, gbHeader,
-                                          gbhPrevBlock, getSlotIndex, headerHash,
-                                          headerSlotL, mkLocalSlotIndex)
-import           Pos.Crypto              (Hash, hash, hashHexF)
-import           Pos.Ssc.Class.Helpers   (SscHelpersClass)
-import           Pos.Txp.Core            (txpTxs)
-import           Pos.Util.Util           (leftToPanic)
-=======
 import           Control.Monad.Except          (MonadError)
 import           Data.Aeson.TH                 (deriveJSON)
-import           Formatting                    (sformat)
-import           Serokell.Aeson.Options        (defaultOptions)
-
+import           Data.Aeson.Types              (ToJSON)
+import qualified Ether
+import           Formatting                          (sformat)
+import           JsonLog.JsonLogT              (JsonLogConfig(..))
+import qualified JsonLog.JsonLogT              as JL
+import           Mockable.Class                (Mockable (..))
+import           Mockable.Exception            (Catch)
+import           Pos.Binary.Block              ()
+import           Pos.Binary.Core               ()
 import           Pos.Block.Core                (BiSsc, Block, mainBlockTxPayload)
+import           Pos.Core                      (SlotId (..), gbHeader,
+                                                gbhPrevBlock, getSlotIndex, headerHash,
+                                                mkLocalSlotIndex)
 import           Pos.Block.Core.Genesis.Lens   (genBlockEpoch)
 import           Pos.Block.Core.Main.Lens      (mainBlockSlot)
 import           Pos.Communication.Relay.Logic (InvReqDataFlowLog)
-import           Pos.Core                      (SlotId (..), gbHeader,
-                                                gbhPrevBlock, getSlotIndex, headerHash,
-                                                mkLocalSlotIndex)
 import           Pos.Crypto                    (hash, hashHexF)
 import           Pos.Ssc.Class.Helpers         (SscHelpersClass)
 import           Pos.Txp.Core                  (txpTxs)
 import           Pos.Txp.MemState.Types        (MemPoolModifyReason)
 import           Pos.Types                     (EpochIndex (..),
                                                 HeaderHash, headerHashF)
->>>>>>> 5b922a50
+import           Serokell.Aeson.Options        (defaultOptions)
+import           System.Wlog.CanLog            (WithLogger)
 
 type BlockId = Text
 type TxId = Text
@@ -123,12 +104,6 @@
 data JLEvent = JLCreatedBlock JLBlock
              | JLAdoptedBlock BlockId
              | JLTpsStat Int
-<<<<<<< HEAD
-  deriving Show
-
-$(deriveJSON defaultOptions ''JLBlock)
-$(deriveJSON defaultOptions ''JLEvent)
-=======
              | JLTxSent JLTxS
              | JLTxReceived JLTxR 
              | JLMemPoolEvent JLMemPool
@@ -139,7 +114,6 @@
 $(deriveJSON defaultOptions ''JLTxS)
 $(deriveJSON defaultOptions ''JLTxR)
 $(deriveJSON defaultOptions ''JLMemPool)
->>>>>>> 5b922a50
 
 -- | Return event of created block.
 jlCreatedBlock :: BiSsc ssc => Block ssc -> JLEvent
@@ -167,8 +141,7 @@
 
 -- | Returns event of created 'Block'.
 jlAdoptedBlock :: SscHelpersClass ssc => Block ssc -> JLEvent
-<<<<<<< HEAD
-jlAdoptedBlock = JLAdoptedBlock . showHash . headerHash
+jlAdoptedBlock = JLAdoptedBlock . showHeaderHash . headerHash
 
 jsonLogConfigFromHandle :: MonadIO m => Handle -> m JsonLogConfig
 jsonLogConfigFromHandle h = do
@@ -181,7 +154,4 @@
     => a -> m ()
 jsonLogDefault x = do
     jlc <- Ether.ask'
-    JL.jsonLogDefault jlc x
-=======
-jlAdoptedBlock = JLAdoptedBlock . showHeaderHash . headerHash
->>>>>>> 5b922a50
+    JL.jsonLogDefault jlc x