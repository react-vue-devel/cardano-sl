--- conflicted
+++ resolved
@@ -21,15 +21,9 @@
 import           Serokell.Util       (VerificationRes, verifyGeneric)
 import           Universum
 
-<<<<<<< HEAD
-import           Pos.Crypto          (WithHash (..), checkSig)
-import           Pos.Types.Types     (Redeemer (..), Tx (..), TxIn (..), TxOut (..),
-                                      Validator (..), checkPubKeyAddress, coinF)
-=======
-import           Pos.Crypto          (Hash, hash, verify)
-import           Pos.Types.Types     (Address (..), Tx (..), TxIn (..), TxInWitness,
-                                      TxOut (..), TxWitness, coinF)
->>>>>>> 074feb68
+import           Pos.Crypto          (Hash, WithHash (..), checkSig)
+import           Pos.Types.Types     (Tx (..), TxIn (..), TxInWitness (..), TxOut (..),
+                                      TxWitness, checkPubKeyAddress, coinF)
 
 -- | Verify that Tx itself is correct. Most likely you will also want
 -- to verify that inputs are legal, signed properly and have enough coins;
@@ -59,7 +53,7 @@
 -- * every input is a known unspent output.
 verifyTx
     :: (TxIn -> Maybe TxOut)
-    -> (Tx,TxWitness)
+    -> (Tx, TxWitness)
     -> VerificationRes
 verifyTx inputResolver (tx@Tx{..}, witnesses) =
     mconcat [verifyTxAlone tx, verifyCounts, verifySum, verifyInputs]
@@ -90,31 +84,6 @@
         verifyGeneric $ concat $
             zipWith3 inputPredicates [0..] extendedInputs (toList witnesses)
 
-<<<<<<< HEAD
-    inputPredicates :: Word -> Maybe (TxIn, TxOut) -> [(Bool, Text)]
-    inputPredicates i Nothing =
-        [(False, sformat ("input #" %int% " is not an unspent output: ") i)]
-    inputPredicates i (Just (txIn@TxIn{..}, TxOut{..})) =
-        [ ( checkAddrHash txOutAddress txInValidator
-          , sformat ("input #"%int%" doesn't match address "
-                     %build%" of corresponding output: ("%build%")") i txOutAddress txIn
-          )
-        , ( validateTxIn txIn
-          , sformat ("input #"%int%" is not signed properly: ("%build%")") i txIn
-          )
-        ]
-
-    checkAddrHash addr (PubKeyValidator pk) = checkPubKeyAddress pk addr
-    validateTxIn TxIn{..} =
-        let pk = getValidator txInValidator
-            sig = getRedeemer txInRedeemer
-        in checkSig pk (txInHash, txInIndex, txOutputs) sig
-
-data TopsortState = TopsortState
-    { _tsVisited     :: HS.HashSet (WithHash Tx)
-    , _tsUnprocessed :: [WithHash Tx]
-    , _tsResult      :: [WithHash Tx]
-=======
     inputPredicates
         :: Word                     -- ^ Input index
         -> Maybe (TxIn, TxOut)      -- ^ Input and corresponding output
@@ -123,19 +92,25 @@
     inputPredicates i Nothing _ =
         [(False, sformat ("input #"%int%" is not an unspent output") i)]
     inputPredicates i (Just (txIn@TxIn{..}, TxOut{..})) witness =
-        [ ( verify (getAddress txOutAddress)
-                   (txInHash, txInIndex, txOutputs)
-                   witness
+        [ ( checkAddrHash txOutAddress witness
+          , sformat ("input #"%int%" doesn't match address "
+                     %build%" of corresponding output: ("%build%")")
+                i txOutAddress txIn
+          )
+        , ( validateTxIn txIn witness
           , sformat ("input #"%int%" is not signed properly: ("%build%")")
-                    i txIn
+                i txIn
           )
         ]
 
+    checkAddrHash addr PkWitness{..} = checkPubKeyAddress twKey addr
+    validateTxIn TxIn{..} PkWitness{..} =
+        checkSig twKey (txInHash, txInIndex, txOutputs) twSig
+
 data TopsortState a = TopsortState
-    { _tsVisited     :: HS.HashSet Tx
+    { _tsVisited     :: HS.HashSet (Hash Tx)
     , _tsUnprocessed :: [a]
     , _tsResult      :: [a]
->>>>>>> 074feb68
     , _tsLoop        :: Bool
     }
 
@@ -144,28 +119,19 @@
 -- | Does topological sort on transactions -- backwards dfs from every
 -- node with reverse visiting order recording. Returns nothing on loop
 -- encountered. Return order is head-first.
-<<<<<<< HEAD
 topsortTxs :: [WithHash Tx] -> Maybe [WithHash Tx]
-topsortTxs input =
-=======
-topsortTxs :: [Tx] -> Maybe [Tx]
 topsortTxs = topsortTxs' identity
 
 -- | Does topological sort on things that contain transactions, e.g. can be
 -- used both for sorting @[Tx]@ and @[(Tx, TxWitness)]@.
-topsortTxs' :: forall a. (a -> Tx) -> [a] -> Maybe [a]
+topsortTxs' :: forall a. (a -> WithHash Tx) -> [a] -> Maybe [a]
 topsortTxs' toTx input =
->>>>>>> 074feb68
     let res = execState dfs1 initState
     in guard (not $ res ^. tsLoop) >> pure (reverse $ res ^. tsResult)
   where
     dup a = (a,a)
-<<<<<<< HEAD
-    txHashes = HM.fromList $ map (first whHash . dup) input
-=======
     txHashes :: HashMap (Hash Tx) a
-    txHashes = HM.fromList $ map (first (hash . toTx) . dup) input
->>>>>>> 074feb68
+    txHashes = HM.fromList $ map (first (whHash . toTx) . dup) input
     initState = TopsortState HS.empty input [] False
     -- Searches next unprocessed vertix and calls dfs2 for it. Wipes
     -- visited vertices.
@@ -174,34 +140,23 @@
         t <- uses tsUnprocessed head
         whenJust t $ \a -> do
             let tx = toTx a
-            ifM (uses tsVisited $ HS.member tx)
+            ifM (uses tsVisited $ HS.member (whHash tx))
                 (tsUnprocessed %= tail)
                 (dfs2 HS.empty a tx)
             dfs1
     -- Does dfs putting vertices into tsResult in reversed order of
     -- visiting. visitedThis is map of visited vertices for _this_ dfs
     -- (cycle detection).
-<<<<<<< HEAD
-    dfs2 visitedThis tx | tx `HS.member` visitedThis = tsLoop .= True
-    dfs2 visitedThis tx = unlessM (use tsLoop) $ do
-=======
-    dfs2 visitedThis _ tx@Tx{..} | tx `HS.member` visitedThis = tsLoop .= True
-    dfs2 visitedThis a tx@Tx{..} = unlessM (use tsLoop) $ do
->>>>>>> 074feb68
-        tsVisited %= HS.insert tx
-        let visitedNew = HS.insert tx visitedThis
+    dfs2 :: HashSet (Hash Tx) -> a -> WithHash Tx -> State (TopsortState a) ()
+    dfs2 visitedThis _ (WithHash _ txHash)
+        | txHash `HS.member` visitedThis = tsLoop .= True
+    dfs2 visitedThis a (WithHash tx txHash) = unlessM (use tsLoop) $ do
+        tsVisited %= HS.insert txHash
+        let visitedNew = HS.insert txHash visitedThis
             dependsUnfiltered =
-                mapMaybe (\x -> HM.lookup (txInHash x) txHashes) txInputs
-<<<<<<< HEAD
-        depends <-
-            filterM (fmap not . uses tsVisited . HS.member) dependsUnfiltered
-        forM_ depends $ dfs2 visitedNew
-        tsResult %= (tx:)
-      where
-        Tx{..} = whData tx
-=======
-        depends <- filterM (fmap not . uses tsVisited . HS.member . toTx)
-                           dependsUnfiltered
+                mapMaybe (\x -> HM.lookup (txInHash x) txHashes) (txInputs tx)
+        depends <- filterM
+            (fmap not . uses tsVisited . HS.member . whHash . toTx)
+            dependsUnfiltered
         forM_ depends $ \a' -> dfs2 visitedNew a' (toTx a')
-        tsResult %= (a:)
->>>>>>> 074feb68
+        tsResult %= (a:)