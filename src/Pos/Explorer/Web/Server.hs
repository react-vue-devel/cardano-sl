--- conflicted
+++ resolved
@@ -33,13 +33,9 @@
 import           Servant.Server                 (Server, ServerT, serve)
 
 import           Pos.Communication              (SendActions)
-<<<<<<< HEAD
 import           Pos.Context                    (genesisUtxoM)
-import           Pos.Crypto                     (WithHash (..), hash, withHash)
-=======
 import           Pos.Crypto                     (WithHash (..), hash, redeemPkBuild,
                                                  withHash)
->>>>>>> bfc33919
 
 import qualified Pos.DB.Block                   as DB
 import qualified Pos.DB.DB                      as DB
@@ -50,29 +46,16 @@
 import           Pos.Slotting                   (MonadSlots (..), getSlotStart)
 import           Pos.Ssc.GodTossing             (SscGodTossing)
 import           Pos.Txp                        (MonadTxpMem, Tx (..), TxAux, TxId,
-<<<<<<< HEAD
                                                  TxOutAux (..), Utxo, getLocalTxs,
                                                  getMemPool, mpLocalTxs, taTx, topsortTxs,
                                                  txOutValue, txpTxs,
                                                  utxoToAddressCoinPairs, _txOutputs)
--- import           Pos.Txp.Toil                   (utxoToAddressCoinPairs)
-import           Pos.Types                      (Address (..), Coin, EpochIndex,
-                                                 HeaderHash, Timestamp, difficultyL,
-                                                 gbHeader, gbhConsensus,
-                                                 getChainDifficulty, mkCoin, siEpoch,
-                                                 siSlot, sumCoins, unsafeIntegerToCoin,
-                                                 unsafeSubCoin)
-=======
-                                                 TxOutAux (..), getLocalTxs, getMemPool,
-                                                 mpLocalTxs, taTx, topsortTxs, txOutValue,
-                                                 txpTxs, _txOutputs)
 import           Pos.Types                      (Address (..), Coin, EpochIndex,
                                                  HeaderHash, Timestamp, difficultyL,
                                                  gbHeader, gbhConsensus,
                                                  getChainDifficulty, makeRedeemAddress,
                                                  mkCoin, siEpoch, siSlot, sumCoins,
                                                  unsafeIntegerToCoin, unsafeSubCoin)
->>>>>>> bfc33919
 import           Pos.Util                       (maybeThrow)
 import           Pos.Util.Chrono                (NewestFirst (..))
 import           Pos.Web                        (serveImpl)
@@ -87,15 +70,10 @@
 import           Pos.Explorer.Web.Api           (ExplorerApi, explorerApi)
 import           Pos.Explorer.Web.ClientTypes   (CAddress (..), CAddressSummary (..),
                                                  CAddressType (..), CBlockEntry (..),
-<<<<<<< HEAD
                                                  CBlockSummary (..),
                                                  CGenesisAddressInfo (..),
                                                  CGenesisSummary (..), CHash,
                                                  CTxBrief (..), CTxEntry (..), CTxId (..),
-=======
-                                                 CBlockSummary (..), CHash, CTxBrief (..),
-                                                 CTxEntry (..), CTxId (..),
->>>>>>> bfc33919
                                                  CTxSummary (..), TxInternal (..),
                                                  convertTxOutputs, fromCAddress,
                                                  fromCHash, fromCTxId, getEpochIndex,
