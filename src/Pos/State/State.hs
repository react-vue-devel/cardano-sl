--- conflicted
+++ resolved
@@ -58,18 +58,10 @@
                                            dispatchEvents, getLoggerName, logWarning,
                                            runPureLog, usingLoggerName)
 
-<<<<<<< HEAD
-import           Pos.Crypto               (ProxySecretKey, SecretKey, Share, VssKeyPair,
-                                           VssPublicKey, decryptShare, toVssPublicKey)
-import           Pos.Ssc.Class.Storage    (SscStorageClass (..))
-=======
 import           Pos.Crypto               (ProxySecretKey, PublicKey, SecretKey, Share,
                                            VssKeyPair, VssPublicKey, decryptShare,
                                            toVssPublicKey)
-import           Pos.Slotting             (MonadSlots, getCurrentSlot)
-import           Pos.Ssc.Class.Helpers    (SscHelpersClass)
-import           Pos.Ssc.Class.Storage    (SscStorageClass (..), SscStorageMode)
->>>>>>> 5d641322
+import           Pos.Ssc.Class.Storage    (SscStorageClass (..))
 import           Pos.Ssc.Class.Types      (Ssc (SscGlobalState, SscPayload, SscStorage))
 import           Pos.State.Storage.Types  (ProcessBlockRes (..))
 import           Pos.Statistics.StatEntry ()
@@ -170,13 +162,8 @@
 getOldestUtxo = undefined
 
 -- | Checks if tx is verified
-<<<<<<< HEAD
-isTxVerified :: QUConstraint ssc m => (Tx, TxWitness) -> m Bool
+isTxVerified :: QUConstraint ssc m => TxAux -> m Bool
 isTxVerified = undefined
-=======
-isTxVerified :: QUConstraint ssc m => TxAux -> m Bool
-isTxVerified = queryDisk . A.IsTxVerified
->>>>>>> 5d641322
 
 -- | Get global SSC data.
 getGlobalMpcData :: QUConstraint ssc m => m (SscGlobalState ssc)
@@ -200,15 +187,7 @@
                -> SlotId
                -> SscPayload ssc
                -> m (Either Text (MainBlock ssc))
-<<<<<<< HEAD
 createNewBlock = undefined
-=======
-createNewBlock localTxs sk pSk si = updateDisk . A.CreateNewBlock localTxs sk pSk si
-
--- | Process transaction received from other party.
-processTx :: QUConstraint ssc m => (TxId, TxAux) -> m ()
-processTx = updateDisk . A.ProcessTx
->>>>>>> 5d641322
 
 -- | Notify NodeState about beginning of new slot. Ideally it should
 -- be used before all other updates within this slot.
@@ -238,27 +217,5 @@
 -- decrypt.
 getOurShares
     :: QULConstraint ssc m
-<<<<<<< HEAD
-    => VssKeyPair -> m (HashMap Address Share)
-getOurShares = undefined
-=======
     => VssKeyPair -> m (HashMap (AddressHash PublicKey) Share)
-getOurShares ourKey = do
-    randSeed <- liftIO seedNew
-    let ourPK = asBinary $ toVssPublicKey ourKey
-    encSharesM <- queryDisk $ A.GetOurShares ourPK
-    let drg = drgNewSeed randSeed
-        (res, pLog) = fst . withDRG drg . runPureLog . usingLoggerName mempty <$>
-                        flip traverse (HM.toList encSharesM) $ \(pk, lEncSh) -> do
-                          let mEncSh = fromBinaryM lEncSh
-                          case mEncSh of
-                            Just encShare -> lift . lift $ Just . (,) pk <$> decryptShare ourKey encShare
-                            _             -> do
-                                logWarning $
-                                    sformat ("Failed to deserialize share for " % build) pk
-                                return Nothing
-        resHM = HM.fromList . catMaybes $ res
-    loggerName <- getLoggerName
-    liftIO $ usingLoggerName loggerName $ dispatchEvents pLog
-    return resHM
->>>>>>> 5d641322
+getOurShares = undefined