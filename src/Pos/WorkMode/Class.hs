--- conflicted
+++ resolved
@@ -12,15 +12,13 @@
     , TxpExtra_TMP
     ) where
 
+import           Universum
+
 import           Control.Monad.Catch         (MonadMask)
-<<<<<<< HEAD
 import           Control.Monad.IO.Class      (MonadIO)
-=======
->>>>>>> 5a9ab02f
 import           Control.Monad.Trans.Control (MonadBaseControl)
 import qualified Ether
 import           Mockable                    (MonadMockable)
-import           Universum                   (IO)
 import           System.Wlog                 (WithLogger)
 
 import           Pos.Block.BListener         (MonadBListener)
@@ -66,7 +64,6 @@
     = ( MinWorkMode m
       , MonadBaseControl IO m
       , MonadMask m
-      , MonadBaseControl IO m
       , MonadSlots m
       , MonadDB m
       , MonadBlockDBWrite ssc m
