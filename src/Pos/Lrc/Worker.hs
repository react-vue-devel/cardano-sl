--- conflicted
+++ resolved
@@ -35,12 +35,7 @@
 import           Pos.Core                   (Coin, EpochIndex, EpochOrSlot (..),
                                              EpochOrSlot (..), HeaderHash, SharedSeed,
                                              SlotId (..), StakeholderId, crucialSlot,
-<<<<<<< HEAD
                                              epochIndexL, getEpochOrSlot, getSlotIndex)
-=======
-                                             epochIndexL, getEpochOrSlot, getEpochOrSlot,
-                                             getSlotIndex)
->>>>>>> 23ae3dc7
 import qualified Pos.DB.DB                  as DB
 import qualified Pos.DB.GState              as GS
 import           Pos.Lrc.Consumer           (LrcConsumer (..))
