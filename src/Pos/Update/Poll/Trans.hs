--- conflicted
+++ resolved
@@ -17,23 +17,6 @@
 import           System.Wlog           (logWarning)
 import           Universum
 
-<<<<<<< HEAD
-import           Pos.Binary.Update     ()
-import           Pos.Core              (addressHash)
-import           Pos.Crypto            (hash)
-import           Pos.Types             (SoftwareVersion (..))
-import           Pos.Update.Core       (UpdateProposal (..))
-import           Pos.Update.Poll.Class (MonadPoll (..), MonadPollRead (..))
-import           Pos.Update.Poll.Types (BlockVersionState (..), DecidedProposalState (..),
-                                        PollModifier (..), ProposalState (..),
-                                        UndecidedProposalState (..), cpsSoftwareVersion,
-                                        pmActivePropsL, pmAdoptedBVFullL, pmBVsL,
-                                        pmConfirmedL, pmConfirmedPropsL,
-                                        pmDelActivePropsIdxL, pmEpochProposersL,
-                                        pmSlottingDataL, psProposal)
-import           Pos.Util              (ether)
-import qualified Pos.Util.Modifier     as MM
-=======
 import           Pos.Binary.Update            ()
 import           Pos.Core                     (addressHash)
 import           Pos.Crypto                   (hash)
@@ -50,7 +33,6 @@
                                                pmSlottingDataL, psProposal)
 import           Pos.Util                     (ether)
 import qualified Pos.Util.Modifier            as MM
->>>>>>> 21ce7b35
 
 ----------------------------------------------------------------------------
 -- Tranformer
