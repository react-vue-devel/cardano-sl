module Pos.Communication.Message
       ( MessagePart (..)
       ) where

import           Data.Proxy                       (Proxy (..))
import           Node.Message                     (Message (..),
                                                   MessageName (..))
import           Universum

import           Pos.Binary.Class                 (UnsignedVarInt (..),
                                                   encodeStrict)
import           Pos.Block.Network.Types          (MsgBlock, MsgGetBlocks,
                                                   MsgGetHeaders, MsgHeaders)
import           Pos.Communication.Limits         (LimitedLengthExt (..))
import           Pos.Communication.Types.Protocol (NOP)
<<<<<<< HEAD
import           Pos.Communication.Types.Relay    (DataMsg, InvMsg, ReqMsg)
import           Pos.Communication.Types.SysStart (SysStartRequest,
                                                   SysStartResponse)
=======
import           Pos.Communication.Types.Relay    (DataMsg, InvOrData, ReqMsg)
import           Pos.Communication.Types.SysStart (SysStartRequest, SysStartResponse)
>>>>>>> 4d206e49
import           Pos.Delegation.Types             (ConfirmProxySK, SendProxySK)
import           Pos.Ssc.GodTossing.Types.Message (GtMsgContents, GtTag)
import           Pos.Txp.Types.Communication      (TxMsgContents, TxMsgTag)
import           Pos.Update.Core.Types            (UpdateProposal, UpdateVote)
import           Pos.Update.Network.Types         (ProposalMsgTag, VoteMsgTag)

varIntMName :: Int -> MessageName
varIntMName = MessageName . encodeStrict . UnsignedVarInt

deriving instance Message a => Message (LimitedLengthExt s l a)

instance Message NOP where
    messageName _ = varIntMName 0
    formatMessage _ = "NOP"

instance Message SendProxySK where
    messageName _ = varIntMName 2
    formatMessage _ = "SendProxySK"

instance Message ConfirmProxySK where
    messageName _ = varIntMName 3
    formatMessage _ = "ConfirmProxySK"

--instance Message CheckProxySKConfirmed where
--    messageName _ = varIntMName _
--    formatMessage _ = "CheckProxySKConfirmed"
--
--instance Message CheckProxySKConfirmedRes where
--    messageName _ = varIntMName _
--    formatMessage _ = "CheckProxySKConfirmedRes"

instance Message MsgGetHeaders where
    messageName _ = varIntMName 4
    formatMessage _ = "GetHeaders"

instance Message (MsgHeaders ssc) where
    messageName _ = varIntMName 5
    formatMessage _ = "BlockHeaders"

instance Message MsgGetBlocks where
    messageName _ = varIntMName 6
    formatMessage _ = "GetBlocks"

instance Message (MsgBlock ssc) where
    messageName _ = varIntMName 7
    formatMessage _ = "Block"

instance (MessagePart tag, MessagePart contents) =>
         Message (InvOrData tag key contents) where
    messageName p = varIntMName 8 <>
                    pMessageName (tagM p) <>
                    pMessageName (contentsM p)
      where
        tagM :: Proxy (InvOrData tag key contents)
             -> Proxy tag
        tagM _ = Proxy

        contentsM :: Proxy (InvOrData tag keys contents)
                  -> Proxy contents
        contentsM _ = Proxy
    formatMessage _ = "Inventory/Data"

instance (MessagePart tag) =>
         Message (ReqMsg key tag) where
    messageName p = varIntMName 9 <> pMessageName (tagM p)
      where
        tagM :: Proxy (ReqMsg key tag) -> Proxy tag
        tagM _ = Proxy
    formatMessage _ = "Request"

instance (MessagePart contents) =>
         Message (DataMsg contents) where
    messageName p = varIntMName 10 <> pMessageName (contentsM p)
      where
        contentsM :: Proxy (DataMsg contents) -> Proxy contents
        contentsM _ = Proxy
    formatMessage _ = "Data"

class MessagePart a where
    pMessageName :: Proxy a -> MessageName

instance MessagePart TxMsgTag where
    pMessageName _ = varIntMName 0

instance MessagePart TxMsgContents where
    pMessageName _ = varIntMName 0

instance MessagePart ProposalMsgTag where
    pMessageName _ = varIntMName 1

-- | Instance for `UpdateProposal`
instance MessagePart (UpdateProposal, [UpdateVote]) where
    pMessageName _ = varIntMName 1

instance MessagePart VoteMsgTag where
    pMessageName _ = varIntMName 2

-- | Instance for `UpdateVote`
instance MessagePart UpdateVote where
    pMessageName _ = varIntMName 2

instance MessagePart GtTag where
    pMessageName _ = varIntMName 3

instance MessagePart GtMsgContents where
    pMessageName _ = varIntMName 3

instance Message SysStartRequest where
    messageName _ = varIntMName 1001
    formatMessage _ = "SysStartRequest"

instance Message SysStartResponse where
    messageName _ = varIntMName 1002
    formatMessage _ = "SysStartResponse"<|MERGE_RESOLUTION|>--- conflicted
+++ resolved
@@ -13,14 +13,8 @@
                                                    MsgGetHeaders, MsgHeaders)
 import           Pos.Communication.Limits         (LimitedLengthExt (..))
 import           Pos.Communication.Types.Protocol (NOP)
-<<<<<<< HEAD
-import           Pos.Communication.Types.Relay    (DataMsg, InvMsg, ReqMsg)
-import           Pos.Communication.Types.SysStart (SysStartRequest,
-                                                   SysStartResponse)
-=======
 import           Pos.Communication.Types.Relay    (DataMsg, InvOrData, ReqMsg)
 import           Pos.Communication.Types.SysStart (SysStartRequest, SysStartResponse)
->>>>>>> 4d206e49
 import           Pos.Delegation.Types             (ConfirmProxySK, SendProxySK)
 import           Pos.Ssc.GodTossing.Types.Message (GtMsgContents, GtTag)
 import           Pos.Txp.Types.Communication      (TxMsgContents, TxMsgTag)
