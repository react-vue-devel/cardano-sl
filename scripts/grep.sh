--- conflicted
+++ resolved
@@ -1,9 +1,5 @@
 # This utility script is written by @gromak and is provided "as is".
 # The author doesn't guarantee anything about it. It might work.
 
-<<<<<<< HEAD
-grep --color=auto -r "$@" src test bench core/Pos update/Pos db/Pos lrc/Pos infra/Pos ssc/Pos godtossing/Pos tools/src txp/Pos lwallet/Pos lwallet/*.hs wallet --exclude-dir='.stack-work' 
-=======
-grep --color=auto -r "$@" src test bench core/Pos update/Pos db/Pos lrc/Pos infra/Pos ssc/Pos godtossing/Pos tools/src txp/Pos lwallet/Pos lwallet/*.hs explorer/*.hs
-# grep -r --exclude-dir={.stack-work,.git} "$@" .
->>>>>>> 060f9167
+grep --color=auto -r "$@" src test bench core/Pos update/Pos db/Pos lrc/Pos infra/Pos ssc/Pos godtossing/Pos tools/src txp/Pos lwallet/Pos lwallet/*.hs wallet explorer/*.hs --exclude-dir='.stack-work'
+# grep -r --exclude-dir={.stack-work,.git} "$@" .