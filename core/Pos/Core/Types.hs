--- conflicted
+++ resolved
@@ -69,8 +69,7 @@
        , ScriptVersion
        ) where
 
-<<<<<<< HEAD
-import           Crypto.Hash                (Blake2s_224)
+import           Crypto.Hash                (Blake2b_224)
 import           Data.Char                  (isAscii)
 import           Data.Data                  (Data)
 import           Data.Default               (Default (..))
@@ -83,22 +82,6 @@
 import           Formatting                 (Format, bprint, build, formatToString, int,
                                              ords, shown, stext, (%))
 import qualified PlutusCore.Program         as PLCore
-=======
-import           Crypto.Hash          (Blake2b_224)
-import           Data.Char            (isAscii)
-import           Data.Data            (Data)
-import           Data.Default         (Default (..))
-import           Data.Hashable        (Hashable)
-import           Data.Ix              (Ix)
-import           Data.SafeCopy        (base, deriveSafeCopySimple)
-import qualified Data.Text            as T
-import           Data.Text.Buildable  (Buildable)
-import qualified Data.Text.Buildable  as Buildable
-import           Data.Time.Units      (Microsecond)
-import           Formatting           (Format, bprint, build, formatToString, int, ords,
-                                       shown, stext, (%))
-import qualified PlutusCore.Program   as PLCore
->>>>>>> f754d7a4
 import qualified Prelude
 import           Serokell.AcidState         ()
 import           Serokell.Data.Memory.Units (Byte)
