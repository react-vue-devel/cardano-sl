{-# LANGUAGE RankNTypes          #-}
{-# LANGUAGE ScopedTypeVariables #-}
{-# LANGUAGE TemplateHaskell     #-}
{-# LANGUAGE TypeFamilies        #-}
{-# LANGUAGE TypeOperators       #-}

-- | Execution modes for block logic tests.

module Test.Pos.Block.Logic.Mode
       ( TestParams (..)
       , HasTestParams (..)
       , TestInitModeContext (..)
       , BlockTestContextTag
       , BlockTestContext(..)
       , BlockTestMode
       , runBlockTestMode

       , BlockProperty
       ) where

import           Universum

<<<<<<< HEAD
import           Control.Lens            (makeClassy, makeLensesWith)
import qualified Data.HashMap.Strict     as HM
import qualified Data.Map.Strict         as M
import qualified Data.Text.Buildable
import           Formatting              (bprint, build, formatToString, shown, (%))
import           Mockable                (Production, currentTime, runProduction)
import qualified Prelude
import           System.Wlog             (HasLoggerName (..), LoggerName)
import           Test.QuickCheck         (Arbitrary (..), Gen, Testable (..), choose,
                                          ioProperty, oneof)
import           Test.QuickCheck.Monadic (PropertyM, monadic)

import           Pos.Block.Core          (Block, BlockHeader)
import           Pos.Block.Slog          (HasSlogContext (..), SlogContext, mkSlogContext)
import           Pos.Block.Types         (Undo)
import           Pos.Context             (GenesisUtxo (..))
import           Pos.Core                (IsHeader, StakeDistribution (..),
                                          Timestamp (..), addressHash, makePubKeyAddress,
                                          mkCoin, unsafeGetCoin)
import           Pos.Crypto              (SecretKey, toPublic, unsafeHash)
import           Pos.DB                  (MonadBlockDBGeneric (..),
                                          MonadBlockDBGenericWrite (..), MonadDB (..),
                                          MonadDBRead (..), MonadGState (..))
import qualified Pos.DB                  as DB
import qualified Pos.DB.Block            as DB
import           Pos.DB.DB               (gsAdoptedBVDataDefault, initNodeDBs)
import qualified Pos.DB.GState           as GState
import           Pos.DB.Pure             (DBPureVar, newDBPureVar)
import           Pos.Generator.Block     (AllSecrets (..), HasAllSecrets (..))
import           Pos.Genesis             (stakeDistribution)
import           Pos.Launcher            (newInitFuture)
import           Pos.Lrc                 (LrcContext (..), mkLrcSyncData)
import           Pos.Slotting            (HasSlottingVar (..), MonadSlots (..),
                                          SlottingData, currentTimeSlottingSimple,
                                          getCurrentSlotBlockingSimple,
                                          getCurrentSlotInaccurateSimple,
                                          getCurrentSlotSimple)
import           Pos.Slotting.MemState   (MonadSlotsData (..), getSlottingDataDefault,
                                          getSystemStartDefault, putSlottingDataDefault,
                                          waitPenultEpochEqualsDefault)
import           Pos.Ssc.Class           (SscBlock)
import           Pos.Ssc.Class.Helpers   (SscHelpersClass)
import           Pos.Ssc.Extra           (SscMemTag, SscState, mkSscState)
import           Pos.Ssc.GodTossing      (SscGodTossing)
import           Pos.Txp                 (TxIn (..), TxOut (..), TxOutAux (..),
                                          TxpGlobalSettings, txpGlobalSettings, utxoF)
import           Pos.Update.Context      (UpdateContext, mkUpdateContext)
import           Pos.Util.LoggerName     (HasLoggerName' (..), getLoggerNameDefault,
                                          modifyLoggerNameDefault)
import           Pos.Util.Util           (HasLens (..), Some, postfixLFields)

-- TODO: it shouldn't be 'Production', but currently we don't have anything else.
-- Expect some changes here somewhere in 2019.
type BaseMonad = Production
=======
import           Control.Lens                (makeLensesWith)
import           Control.Monad.Base          (MonadBase (..))
import qualified Control.Monad.Reader        as Mtl
import qualified Control.Monad.Trans.Control as MC
import           Data.Coerce                 (coerce)
import qualified Data.HashMap.Strict         as HM
import qualified Data.Map.Strict             as M
import qualified Data.Text.Buildable
import           Data.Time.Units             (Microsecond, TimeUnit (..), addTime)
import           Ether.Internal              (HasLens (..))
import           Formatting                  (bprint, build, formatToString, int, shown,
                                              (%))
import           Mockable                    (CurrentTime (..), Delay (..), Mockable (..),
                                              Production, currentTime, runProduction)
import qualified Prelude
import           Serokell.Util               (listJson)
import           System.Wlog                 (CanLog (..), HasLoggerName (..), LoggerName)
import           Test.QuickCheck             (Arbitrary (..), Gen, Testable (..), choose,
                                              ioProperty, oneof)
import           Test.QuickCheck.Monadic     (PropertyM, monadic)

import           Pos.Block.Core              (Block, BlockHeader)
import           Pos.Block.Types             (Undo)
import           Pos.Context                 (GenesisUtxo (..))
import           Pos.Core                    (IsHeader, StakeDistribution (..),
                                              StakeholderId, Timestamp (..), addressHash,
                                              makePubKeyAddress, mkCoin, unsafeGetCoin)
import           Pos.Crypto                  (SecretKey, toPublic, unsafeHash)
import           Pos.DB                      (MonadBlockDBGeneric (..),
                                              MonadBlockDBGenericWrite (..), MonadDB (..),
                                              MonadDBRead (..), MonadGState (..))
import qualified Pos.DB                      as DB
import qualified Pos.DB.Block                as DB
import           Pos.DB.DB                   (gsAdoptedBVDataDefault, initNodeDBs)
import qualified Pos.DB.GState               as GState
import           Pos.DB.Pure                 (DBPureVar, newDBPureVar)
import           Pos.Genesis                 (stakeDistribution)
import           Pos.Launcher                (newInitFuture)
import           Pos.Lrc                     (LrcContext (..), mkLrcSyncData)
import           Pos.Slotting                (HasSlottingVar (..), MonadSlots (..),
                                              SlottingData, currentTimeSlottingSimple,
                                              getCurrentSlotBlockingSimple,
                                              getCurrentSlotInaccurateSimple,
                                              getCurrentSlotSimple)
import           Pos.Slotting.MemState       (MonadSlotsData (..), getSlottingDataDefault,
                                              getSystemStartDefault,
                                              putSlottingDataDefault,
                                              waitPenultEpochEqualsDefault)
import           Pos.Ssc.Class               (SscBlock)
import           Pos.Ssc.Class.Helpers       (SscHelpersClass)
import           Pos.Ssc.Extra               (SscMemTag, SscState, mkSscState)
import           Pos.Ssc.GodTossing          (SscGodTossing)
import           Pos.Txp                     (TxIn (..), TxOut (..), TxOutAux (..),
                                              TxpGlobalSettings, txpGlobalSettings, utxoF)
import           Pos.Update.Context          (UpdateContext, mkUpdateContext)
import           Pos.Util.LoggerName         (HasLoggerName' (..), getLoggerNameDefault,
                                              modifyLoggerNameDefault)
import           Pos.Util.Util               (Some, postfixLFields)

newtype ClockVar = ClockVar (IORef Microsecond)

newtype BaseMonad a = BaseMonad { unBaseMonad :: ReaderT ClockVar IO a }
  deriving
    (Functor, Applicative, Monad, MonadThrow, MonadCatch, MonadMask)

runBaseMonad :: Microsecond -> BaseMonad a -> IO a
runBaseMonad startTime m = do
    clockVar <- newIORef startTime
    runReaderT (unBaseMonad m) (ClockVar clockVar)

-- Lift IO without a warning.
sudoLiftIO :: IO a -> BaseMonad a
sudoLiftIO m = BaseMonad (liftIO m)

instance MonadIO BaseMonad where
    liftIO m = BaseMonad . liftIO $ do
        -- if you see a lot of stars in the test log, a hunting season for
        -- not-mocked operations is open.
        putStr ("*" :: String)
        m

instance MonadBase IO BaseMonad where
    liftBase = liftIO

type LiftBaseWith b m a = (MC.RunInBase m b -> b a) -> m a

newtype LiftBaseWith' b m a = LBW { unLBW :: LiftBaseWith b m a }

coerceLiftBaseWith ::
    LiftBaseWith b (ReaderT ClockVar IO) a ->
    LiftBaseWith b BaseMonad             a
coerceLiftBaseWith lbw =
    unLBW (coerce (LBW lbw))

-- Bad instance! Bad! Kill it!
-- NB. the instance is correct, but
--    we don't need no IO actions
--    we don't need no flow control
--    no damn exceptions in the test logs
--    hey, -------, leave the code alone.
instance MC.MonadBaseControl IO BaseMonad where
    type StM BaseMonad a = a
    liftBaseWith = coerceLiftBaseWith MC.liftBaseWith
    restoreM =
      (coerce :: forall a .
        (a -> ReaderT ClockVar IO a) ->
        (a -> BaseMonad a))
      MC.restoreM

instance Mockable CurrentTime BaseMonad where
    liftMockable CurrentTime = BaseMonad $ do
        ClockVar clockVar <- ask
        readIORef clockVar

-- The tests compile even without this instance, meaning we don't even test
-- delays, which is sad.
instance Mockable Delay BaseMonad where
    liftMockable SleepForever = return ()
    liftMockable (Delay d) = BaseMonad $ do
        ClockVar clockVar <- ask
        atomicModifyIORef' clockVar (\t -> (addTime t d, ()))

instance CanLog BaseMonad where
    dispatchMessage ln s t = BaseMonad $ dispatchMessage ln s t
>>>>>>> ebcf8ec7

----------------------------------------------------------------------------
-- Parameters
----------------------------------------------------------------------------

-- | This data type contains all parameters which should be generated
-- before testing starts.
data TestParams = TestParams
    { _tpGenUtxo           :: !GenesisUtxo
    -- ^ Genesis 'Utxo'.
    , _tpAllSecrets        :: !AllSecrets
    -- ^ Secret keys corresponding to 'PubKeyAddress'es from
    -- genesis 'Utxo'.
    -- They are stored in map (with 'StakeholderId' as key) to make it easy
    -- to find 'SecretKey' corresponding to given 'StakeholderId'.
    -- In tests we often want to have inverse of 'hash' and 'toPublic'.
    , _tpStakeDistribution :: !StakeDistribution
    -- ^ Stake distribution which was used to generate genesis utxo.
    -- It's primarily needed to see which distribution was used (e. g.
    -- when test fails).
    , tpStartTime         :: !Microsecond
    }

makeClassy ''TestParams

instance HasAllSecrets TestParams where
    allSecrets = tpAllSecrets

instance Buildable TestParams where
    build TestParams {..} =
        bprint ("TestParams {\n"%
                "  utxo = "%utxoF%"\n"%
                "  secrets: "%build%"\n"%
                "  stake distribution: "%shown%"\n"%
<<<<<<< HEAD
                "}\n")
            utxo
            _tpAllSecrets
            _tpStakeDistribution
=======
                "  stakeholders: "%listJson%"\n"%
                "  start time: "%shown%"\n"%
                "}\n")
            utxo
            (length tpSecretKeys)
            tpStakeDistribution
            (HM.keys tpSecretKeys)
            tpStartTime
>>>>>>> ebcf8ec7
      where
        utxo = _tpGenUtxo & \(GenesisUtxo u) -> u

instance Show TestParams where
    show = formatToString build

-- More distributions can be added if we want (e. g. RichPoor).
genSuitableStakeDistribution :: Word -> Gen StakeDistribution
genSuitableStakeDistribution stakeholdersNum =
    oneof [genFlat{-, genBitcoin-}, pure (ExponentialStakes stakeholdersNum)]
  where
    totalCoins = mkCoin <$> choose (fromIntegral stakeholdersNum, unsafeGetCoin maxBound)
    genFlat =
        FlatStakes stakeholdersNum <$> totalCoins
    -- Apparently bitcoin distribution is broken (it produces total stake
    -- greater than requested one) and I don't think it's worth fixing it.
    -- genBitcoin = BitcoinStakes stakeholdersNum <$> totalCoins

instance Arbitrary TestParams where
    arbitrary = do
        secretKeysList <- toList @(NonEmpty SecretKey) <$> arbitrary -- might have repetitions
        let tpStartTime = fromMicroseconds 0
        let toSecretPair sk = (addressHash (toPublic sk), sk)
        let secretKeysMap = HM.fromList $ map toSecretPair secretKeysList
        let _tpAllSecrets = AllSecrets secretKeysMap
        _tpStakeDistribution <-
            genSuitableStakeDistribution (fromIntegral $ length secretKeysMap)
        let zipF secretKey (coin, toaDistr) =
                let addr = makePubKeyAddress (toPublic secretKey)
                    toaOut = TxOut addr coin
                in (TxIn (unsafeHash addr) 0, TxOutAux {..})
        let _tpGenUtxo =
                GenesisUtxo . M.fromList $
                zipWith
                    zipF
                    (toList secretKeysMap)
                    (stakeDistribution _tpStakeDistribution)
        return TestParams {..}

----------------------------------------------------------------------------
-- Init mode with instances
----------------------------------------------------------------------------

-- The fields are lazy on purpose: this allows using them with
-- futures.
data TestInitModeContext ssc = TestInitModeContext
    { timcDBPureVar   :: DBPureVar
    , timcGenesisUtxo :: GenesisUtxo
    , timcSlottingVar :: (Timestamp, TVar SlottingData)
    , timcLrcContext  :: LrcContext
    }

makeLensesWith postfixLFields ''TestInitModeContext

type TestInitMode ssc = ReaderT (TestInitModeContext ssc) Production

<<<<<<< HEAD
runTestInitMode :: TestInitModeContext ssc -> TestInitMode ssc a -> Production a
runTestInitMode = flip runReaderT
=======
runTestInitMode :: TestInitModeContext ssc -> TestInitMode ssc a -> IO a
runTestInitMode ctx = runProduction . flip Mtl.runReaderT ctx
>>>>>>> ebcf8ec7

----------------------------------------------------------------------------
-- Main context
----------------------------------------------------------------------------

data BlockTestContext = BlockTestContext
    { btcDBPureVar         :: !DBPureVar
    , btcSlottingVar       :: !(Timestamp, TVar SlottingData)
    , btcLoggerName        :: !LoggerName
    , btcLrcContext        :: !LrcContext
    , btcUpdateContext     :: !UpdateContext
    , btcSscState          :: !(SscState SscGodTossing)
    , btcTxpGlobalSettings :: !TxpGlobalSettings
    , btcSlogContext       :: !SlogContext
    , btcParams            :: !TestParams
    }

makeLensesWith postfixLFields ''BlockTestContext

instance HasTestParams BlockTestContext where
    testParams = btcParams_L

instance HasAllSecrets BlockTestContext where
    allSecrets = testParams . allSecrets

----------------------------------------------------------------------------
-- Initialization
----------------------------------------------------------------------------

initBlockTestContext ::
       TestParams -> (BlockTestContext -> BaseMonad a) -> BaseMonad a
<<<<<<< HEAD
initBlockTestContext tp@TestParams {..} callback = do
=======
initBlockTestContext testParams@TestParams {..} callback = do
    clockVar <- BaseMonad ask
>>>>>>> ebcf8ec7
    dbPureVar <- newDBPureVar
    (futureLrcCtx, putLrcCtx) <- newInitFuture
    (futureSlottingVar, putSlottingVar) <- newInitFuture
    let initCtx =
            TestInitModeContext
                dbPureVar
                _tpGenUtxo
                futureSlottingVar
                futureLrcCtx
<<<<<<< HEAD
    runTestInitMode @SscGodTossing initCtx $
        initBlockTestContextDo dbPureVar putSlottingVar putLrcCtx
  where
    initBlockTestContextDo btcDBPureVar putSlottingVar putLrcCtx = do
        systemStart <- Timestamp <$> currentTime
        initNodeDBs @SscGodTossing systemStart
        slottingData <- GState.getSlottingData
        btcSlottingVar <- (systemStart, ) <$> newTVarIO slottingData
        putSlottingVar btcSlottingVar
        let btcLoggerName = "testing"
        lcLrcSync <- mkLrcSyncData >>= newTVarIO
        let btcLrcContext = LrcContext {..}
        putLrcCtx btcLrcContext
        btcUpdateContext <- mkUpdateContext
        btcSscState <- mkSscState @SscGodTossing
        let btcTxpGlobalSettings = txpGlobalSettings
        btcSlogContext <- mkSlogContext
        let btcParams = tp
        lift $ callback BlockTestContext {..}
=======
        initBlockTestContextDo = do
            let btcDBPureVar = dbPureVar
            systemStart <- Timestamp <$> currentTime
            initNodeDBs @SscGodTossing systemStart
            slottingData <- GState.getSlottingData
            btcSlottingVar <- (systemStart, ) <$> newTVarIO slottingData
            putSlottingVar btcSlottingVar
            let btcLoggerName = "testing"
            lcLrcSync <- mkLrcSyncData >>= newTVarIO
            let btcLrcContext = LrcContext {..}
            putLrcCtx btcLrcContext
            btcUpdateContext <- mkUpdateContext
            btcSscState <- mkSscState @SscGodTossing
            let btcTxpGlobalSettings = txpGlobalSettings
            let btcParams = testParams
            liftIO $ flip runReaderT clockVar $ unBaseMonad $
                callback BlockTestContext {..}
    sudoLiftIO $ runTestInitMode @SscGodTossing initCtx $
        initBlockTestContextDo
>>>>>>> ebcf8ec7

----------------------------------------------------------------------------
-- ExecMode
----------------------------------------------------------------------------

data BlockTestContextTag

instance HasLens BlockTestContextTag BlockTestContext BlockTestContext where
    lensOf = identity

type BlockTestMode = ReaderT BlockTestContext BaseMonad

runBlockTestMode :: TestParams -> BlockTestMode a -> IO a
runBlockTestMode tp action =
    runBaseMonad (tpStartTime tp) $ initBlockTestContext tp (runReaderT action)

----------------------------------------------------------------------------
-- Property
----------------------------------------------------------------------------

type BlockProperty = PropertyM BlockTestMode

instance Testable (BlockProperty a) where
    property blockProperty =
        property $ \testParams' ->
            (monadic (ioProperty . runBlockTestMode testParams') blockProperty)

----------------------------------------------------------------------------
-- Boilerplate TestInitContext instances
----------------------------------------------------------------------------

instance HasLens DBPureVar (TestInitModeContext ssc) DBPureVar where
    lensOf = timcDBPureVar_L

instance HasLens GenesisUtxo (TestInitModeContext ssc) GenesisUtxo where
    lensOf = timcGenesisUtxo_L

--instance HasLens SlottingContextSum (TestInitModeContext ssc) SlottingContextSum where
--    lensOf = imcSlottingContextSum_L

instance HasLens LrcContext (TestInitModeContext ssc) LrcContext where
    lensOf = timcLrcContext_L

instance HasSlottingVar (TestInitModeContext ssc) where
    slottingTimestamp = timcSlottingVar_L . _1
    slottingVar = timcSlottingVar_L . _2

instance MonadDBRead (TestInitMode ssc) where
    dbGet = DB.dbGetPureDefault
    dbIterSource = DB.dbIterSourcePureDefault

instance MonadDB (TestInitMode ssc) where
    dbPut = DB.dbPutPureDefault
    dbWriteBatch = DB.dbWriteBatchPureDefault
    dbDelete = DB.dbDeletePureDefault

instance
    SscHelpersClass ssc =>
    MonadBlockDBGeneric (BlockHeader ssc) (Block ssc) Undo (TestInitMode ssc)
  where
    dbGetBlock  = DB.dbGetBlockPureDefault @ssc
    dbGetUndo   = DB.dbGetUndoPureDefault @ssc
    dbGetHeader = DB.dbGetHeaderPureDefault @ssc

instance SscHelpersClass ssc =>
         MonadBlockDBGenericWrite (BlockHeader ssc) (Block ssc) Undo (TestInitMode ssc) where
    dbPutBlund = DB.dbPutBlundPureDefault

instance
    SscHelpersClass ssc =>
    MonadBlockDBGeneric (Some IsHeader) (SscBlock ssc) () (TestInitMode ssc)
  where
    dbGetBlock  = DB.dbGetBlockSscPureDefault @ssc
    dbGetUndo   = DB.dbGetUndoSscPureDefault @ssc
    dbGetHeader = DB.dbGetHeaderSscPureDefault @ssc

instance MonadSlotsData (TestInitMode ssc) where
    getSystemStart = getSystemStartDefault
    getSlottingData = getSlottingDataDefault
    waitPenultEpochEquals = waitPenultEpochEqualsDefault
    putSlottingData = putSlottingDataDefault

instance MonadSlots (TestInitMode ssc) where
    getCurrentSlot = getCurrentSlotSimple
    getCurrentSlotBlocking = getCurrentSlotBlockingSimple
    getCurrentSlotInaccurate = getCurrentSlotInaccurateSimple
    currentTimeSlotting = currentTimeSlottingSimple

----------------------------------------------------------------------------
-- Boilerplate BlockTestContext instances
----------------------------------------------------------------------------

instance HasLens DBPureVar BlockTestContext DBPureVar where
      lensOf = btcDBPureVar_L

instance HasLens LoggerName BlockTestContext LoggerName where
      lensOf = btcLoggerName_L

instance HasLens LrcContext BlockTestContext LrcContext where
      lensOf = btcLrcContext_L

instance HasLens UpdateContext BlockTestContext UpdateContext where
      lensOf = btcUpdateContext_L

instance HasLens SscMemTag BlockTestContext (SscState SscGodTossing) where
      lensOf = btcSscState_L

instance HasLens TxpGlobalSettings BlockTestContext TxpGlobalSettings where
      lensOf = btcTxpGlobalSettings_L

instance HasLens TestParams BlockTestContext TestParams where
      lensOf = btcParams_L

instance HasSlottingVar BlockTestContext where
    slottingTimestamp = btcSlottingVar_L . _1
    slottingVar = btcSlottingVar_L . _2

instance HasSlogContext BlockTestContext where
    slogContextL = btcSlogContext_L

instance HasLoggerName' BlockTestContext where
    loggerName = lensOf @LoggerName

instance {-# OVERLAPPING #-} HasLoggerName BlockTestMode where
    getLoggerName = getLoggerNameDefault
    modifyLoggerName = modifyLoggerNameDefault

instance MonadSlotsData BlockTestMode where
    getSystemStart = getSystemStartDefault
    getSlottingData = getSlottingDataDefault
    waitPenultEpochEquals = waitPenultEpochEqualsDefault
    putSlottingData = putSlottingDataDefault

instance MonadSlots BlockTestMode where
    getCurrentSlot = getCurrentSlotSimple
    getCurrentSlotBlocking = getCurrentSlotBlockingSimple
    getCurrentSlotInaccurate = getCurrentSlotInaccurateSimple
    currentTimeSlotting = currentTimeSlottingSimple

instance MonadDBRead BlockTestMode where
    dbGet = DB.dbGetPureDefault
    dbIterSource = DB.dbIterSourcePureDefault

instance MonadDB BlockTestMode where
    dbPut = DB.dbPutPureDefault
    dbWriteBatch = DB.dbWriteBatchPureDefault
    dbDelete = DB.dbDeletePureDefault

instance MonadBlockDBGeneric (BlockHeader SscGodTossing) (Block SscGodTossing) Undo BlockTestMode
  where
    dbGetBlock  = DB.dbGetBlockPureDefault @SscGodTossing
    dbGetUndo   = DB.dbGetUndoPureDefault @SscGodTossing
    dbGetHeader = DB.dbGetHeaderPureDefault @SscGodTossing

instance MonadBlockDBGeneric (Some IsHeader) (SscBlock SscGodTossing) () BlockTestMode
  where
    dbGetBlock  = DB.dbGetBlockSscPureDefault @SscGodTossing
    dbGetUndo   = DB.dbGetUndoSscPureDefault @SscGodTossing
    dbGetHeader = DB.dbGetHeaderSscPureDefault @SscGodTossing

instance MonadBlockDBGenericWrite (BlockHeader SscGodTossing) (Block SscGodTossing) Undo BlockTestMode where
    dbPutBlund = DB.dbPutBlundPureDefault

instance MonadGState BlockTestMode where
    gsAdoptedBVData = gsAdoptedBVDataDefault<|MERGE_RESOLUTION|>--- conflicted
+++ resolved
@@ -20,187 +20,67 @@
 
 import           Universum
 
-<<<<<<< HEAD
-import           Control.Lens            (makeClassy, makeLensesWith)
-import qualified Data.HashMap.Strict     as HM
-import qualified Data.Map.Strict         as M
+import           Control.Lens                   (makeClassy, makeLensesWith)
+import qualified Data.HashMap.Strict            as HM
+import qualified Data.Map.Strict                as M
 import qualified Data.Text.Buildable
-import           Formatting              (bprint, build, formatToString, shown, (%))
-import           Mockable                (Production, currentTime, runProduction)
+import           Data.Time.Units                (Microsecond, TimeUnit (..))
+import           Ether.Internal                 (HasLens (..))
+import           Formatting                     (bprint, build, formatToString, shown,
+                                                 (%))
+import           Mockable                       (Production, currentTime, runProduction)
 import qualified Prelude
-import           System.Wlog             (HasLoggerName (..), LoggerName)
-import           Test.QuickCheck         (Arbitrary (..), Gen, Testable (..), choose,
-                                          ioProperty, oneof)
-import           Test.QuickCheck.Monadic (PropertyM, monadic)
-
-import           Pos.Block.Core          (Block, BlockHeader)
-import           Pos.Block.Slog          (HasSlogContext (..), SlogContext, mkSlogContext)
-import           Pos.Block.Types         (Undo)
-import           Pos.Context             (GenesisUtxo (..))
-import           Pos.Core                (IsHeader, StakeDistribution (..),
-                                          Timestamp (..), addressHash, makePubKeyAddress,
-                                          mkCoin, unsafeGetCoin)
-import           Pos.Crypto              (SecretKey, toPublic, unsafeHash)
-import           Pos.DB                  (MonadBlockDBGeneric (..),
-                                          MonadBlockDBGenericWrite (..), MonadDB (..),
-                                          MonadDBRead (..), MonadGState (..))
-import qualified Pos.DB                  as DB
-import qualified Pos.DB.Block            as DB
-import           Pos.DB.DB               (gsAdoptedBVDataDefault, initNodeDBs)
-import qualified Pos.DB.GState           as GState
-import           Pos.DB.Pure             (DBPureVar, newDBPureVar)
-import           Pos.Generator.Block     (AllSecrets (..), HasAllSecrets (..))
-import           Pos.Genesis             (stakeDistribution)
-import           Pos.Launcher            (newInitFuture)
-import           Pos.Lrc                 (LrcContext (..), mkLrcSyncData)
-import           Pos.Slotting            (HasSlottingVar (..), MonadSlots (..),
-                                          SlottingData, currentTimeSlottingSimple,
-                                          getCurrentSlotBlockingSimple,
-                                          getCurrentSlotInaccurateSimple,
-                                          getCurrentSlotSimple)
-import           Pos.Slotting.MemState   (MonadSlotsData (..), getSlottingDataDefault,
-                                          getSystemStartDefault, putSlottingDataDefault,
-                                          waitPenultEpochEqualsDefault)
-import           Pos.Ssc.Class           (SscBlock)
-import           Pos.Ssc.Class.Helpers   (SscHelpersClass)
-import           Pos.Ssc.Extra           (SscMemTag, SscState, mkSscState)
-import           Pos.Ssc.GodTossing      (SscGodTossing)
-import           Pos.Txp                 (TxIn (..), TxOut (..), TxOutAux (..),
-                                          TxpGlobalSettings, txpGlobalSettings, utxoF)
-import           Pos.Update.Context      (UpdateContext, mkUpdateContext)
-import           Pos.Util.LoggerName     (HasLoggerName' (..), getLoggerNameDefault,
-                                          modifyLoggerNameDefault)
-import           Pos.Util.Util           (HasLens (..), Some, postfixLFields)
-
--- TODO: it shouldn't be 'Production', but currently we don't have anything else.
--- Expect some changes here somewhere in 2019.
-type BaseMonad = Production
-=======
-import           Control.Lens                (makeLensesWith)
-import           Control.Monad.Base          (MonadBase (..))
-import qualified Control.Monad.Reader        as Mtl
-import qualified Control.Monad.Trans.Control as MC
-import           Data.Coerce                 (coerce)
-import qualified Data.HashMap.Strict         as HM
-import qualified Data.Map.Strict             as M
-import qualified Data.Text.Buildable
-import           Data.Time.Units             (Microsecond, TimeUnit (..), addTime)
-import           Ether.Internal              (HasLens (..))
-import           Formatting                  (bprint, build, formatToString, int, shown,
-                                              (%))
-import           Mockable                    (CurrentTime (..), Delay (..), Mockable (..),
-                                              Production, currentTime, runProduction)
-import qualified Prelude
-import           Serokell.Util               (listJson)
-import           System.Wlog                 (CanLog (..), HasLoggerName (..), LoggerName)
-import           Test.QuickCheck             (Arbitrary (..), Gen, Testable (..), choose,
-                                              ioProperty, oneof)
-import           Test.QuickCheck.Monadic     (PropertyM, monadic)
-
-import           Pos.Block.Core              (Block, BlockHeader)
-import           Pos.Block.Types             (Undo)
-import           Pos.Context                 (GenesisUtxo (..))
-import           Pos.Core                    (IsHeader, StakeDistribution (..),
-                                              StakeholderId, Timestamp (..), addressHash,
-                                              makePubKeyAddress, mkCoin, unsafeGetCoin)
-import           Pos.Crypto                  (SecretKey, toPublic, unsafeHash)
-import           Pos.DB                      (MonadBlockDBGeneric (..),
-                                              MonadBlockDBGenericWrite (..), MonadDB (..),
-                                              MonadDBRead (..), MonadGState (..))
-import qualified Pos.DB                      as DB
-import qualified Pos.DB.Block                as DB
-import           Pos.DB.DB                   (gsAdoptedBVDataDefault, initNodeDBs)
-import qualified Pos.DB.GState               as GState
-import           Pos.DB.Pure                 (DBPureVar, newDBPureVar)
-import           Pos.Genesis                 (stakeDistribution)
-import           Pos.Launcher                (newInitFuture)
-import           Pos.Lrc                     (LrcContext (..), mkLrcSyncData)
-import           Pos.Slotting                (HasSlottingVar (..), MonadSlots (..),
-                                              SlottingData, currentTimeSlottingSimple,
-                                              getCurrentSlotBlockingSimple,
-                                              getCurrentSlotInaccurateSimple,
-                                              getCurrentSlotSimple)
-import           Pos.Slotting.MemState       (MonadSlotsData (..), getSlottingDataDefault,
-                                              getSystemStartDefault,
-                                              putSlottingDataDefault,
-                                              waitPenultEpochEqualsDefault)
-import           Pos.Ssc.Class               (SscBlock)
-import           Pos.Ssc.Class.Helpers       (SscHelpersClass)
-import           Pos.Ssc.Extra               (SscMemTag, SscState, mkSscState)
-import           Pos.Ssc.GodTossing          (SscGodTossing)
-import           Pos.Txp                     (TxIn (..), TxOut (..), TxOutAux (..),
-                                              TxpGlobalSettings, txpGlobalSettings, utxoF)
-import           Pos.Update.Context          (UpdateContext, mkUpdateContext)
-import           Pos.Util.LoggerName         (HasLoggerName' (..), getLoggerNameDefault,
-                                              modifyLoggerNameDefault)
-import           Pos.Util.Util               (Some, postfixLFields)
-
-newtype ClockVar = ClockVar (IORef Microsecond)
-
-newtype BaseMonad a = BaseMonad { unBaseMonad :: ReaderT ClockVar IO a }
-  deriving
-    (Functor, Applicative, Monad, MonadThrow, MonadCatch, MonadMask)
-
-runBaseMonad :: Microsecond -> BaseMonad a -> IO a
-runBaseMonad startTime m = do
-    clockVar <- newIORef startTime
-    runReaderT (unBaseMonad m) (ClockVar clockVar)
-
--- Lift IO without a warning.
-sudoLiftIO :: IO a -> BaseMonad a
-sudoLiftIO m = BaseMonad (liftIO m)
-
-instance MonadIO BaseMonad where
-    liftIO m = BaseMonad . liftIO $ do
-        -- if you see a lot of stars in the test log, a hunting season for
-        -- not-mocked operations is open.
-        putStr ("*" :: String)
-        m
-
-instance MonadBase IO BaseMonad where
-    liftBase = liftIO
-
-type LiftBaseWith b m a = (MC.RunInBase m b -> b a) -> m a
-
-newtype LiftBaseWith' b m a = LBW { unLBW :: LiftBaseWith b m a }
-
-coerceLiftBaseWith ::
-    LiftBaseWith b (ReaderT ClockVar IO) a ->
-    LiftBaseWith b BaseMonad             a
-coerceLiftBaseWith lbw =
-    unLBW (coerce (LBW lbw))
-
--- Bad instance! Bad! Kill it!
--- NB. the instance is correct, but
---    we don't need no IO actions
---    we don't need no flow control
---    no damn exceptions in the test logs
---    hey, -------, leave the code alone.
-instance MC.MonadBaseControl IO BaseMonad where
-    type StM BaseMonad a = a
-    liftBaseWith = coerceLiftBaseWith MC.liftBaseWith
-    restoreM =
-      (coerce :: forall a .
-        (a -> ReaderT ClockVar IO a) ->
-        (a -> BaseMonad a))
-      MC.restoreM
-
-instance Mockable CurrentTime BaseMonad where
-    liftMockable CurrentTime = BaseMonad $ do
-        ClockVar clockVar <- ask
-        readIORef clockVar
-
--- The tests compile even without this instance, meaning we don't even test
--- delays, which is sad.
-instance Mockable Delay BaseMonad where
-    liftMockable SleepForever = return ()
-    liftMockable (Delay d) = BaseMonad $ do
-        ClockVar clockVar <- ask
-        atomicModifyIORef' clockVar (\t -> (addTime t d, ()))
-
-instance CanLog BaseMonad where
-    dispatchMessage ln s t = BaseMonad $ dispatchMessage ln s t
->>>>>>> ebcf8ec7
+import           System.Wlog                    (HasLoggerName (..), LoggerName)
+import           Test.QuickCheck                (Arbitrary (..), Gen, Testable (..),
+                                                 choose, ioProperty, oneof)
+import           Test.QuickCheck.Monadic        (PropertyM, monadic)
+
+import           Pos.Block.Core                 (Block, BlockHeader)
+import           Pos.Block.Slog                 (HasSlogContext (..), SlogContext,
+                                                 mkSlogContext)
+import           Pos.Block.Types                (Undo)
+import           Pos.Context                    (GenesisUtxo (..))
+import           Pos.Core                       (IsHeader, StakeDistribution (..),
+                                                 Timestamp (..), addressHash,
+                                                 makePubKeyAddress, mkCoin, unsafeGetCoin)
+import           Pos.Crypto                     (SecretKey, toPublic, unsafeHash)
+import           Pos.DB                         (MonadBlockDBGeneric (..),
+                                                 MonadBlockDBGenericWrite (..),
+                                                 MonadDB (..), MonadDBRead (..),
+                                                 MonadGState (..))
+import qualified Pos.DB                         as DB
+import qualified Pos.DB.Block                   as DB
+import           Pos.DB.DB                      (gsAdoptedBVDataDefault, initNodeDBs)
+import qualified Pos.DB.GState                  as GState
+import           Pos.DB.Pure                    (DBPureVar, newDBPureVar)
+import           Pos.Generator.Block            (AllSecrets (..), HasAllSecrets (..))
+import           Pos.Genesis                    (stakeDistribution)
+import           Pos.Launcher                   (newInitFuture)
+import           Pos.Lrc                        (LrcContext (..), mkLrcSyncData)
+import           Pos.Slotting                   (HasSlottingVar (..), MonadSlots (..),
+                                                 SlottingData, currentTimeSlottingSimple,
+                                                 getCurrentSlotBlockingSimple,
+                                                 getCurrentSlotInaccurateSimple,
+                                                 getCurrentSlotSimple)
+import           Pos.Slotting.MemState          (MonadSlotsData (..),
+                                                 getSlottingDataDefault,
+                                                 getSystemStartDefault,
+                                                 putSlottingDataDefault,
+                                                 waitPenultEpochEqualsDefault)
+import           Pos.Ssc.Class                  (SscBlock)
+import           Pos.Ssc.Class.Helpers          (SscHelpersClass)
+import           Pos.Ssc.Extra                  (SscMemTag, SscState, mkSscState)
+import           Pos.Ssc.GodTossing             (SscGodTossing)
+import           Pos.Txp                        (TxIn (..), TxOut (..), TxOutAux (..),
+                                                 TxpGlobalSettings, txpGlobalSettings,
+                                                 utxoF)
+import           Pos.Update.Context             (UpdateContext, mkUpdateContext)
+import           Pos.Util.LoggerName            (HasLoggerName' (..),
+                                                 getLoggerNameDefault,
+                                                 modifyLoggerNameDefault)
+import           Pos.Util.Util                  (Some, postfixLFields)
+
+import           Test.Pos.Block.Logic.Emulation (Emulation (..), runEmulation, sudoLiftIO)
 
 ----------------------------------------------------------------------------
 -- Parameters
@@ -221,7 +101,7 @@
     -- ^ Stake distribution which was used to generate genesis utxo.
     -- It's primarily needed to see which distribution was used (e. g.
     -- when test fails).
-    , tpStartTime         :: !Microsecond
+    , _tpStartTime         :: !Microsecond
     }
 
 makeClassy ''TestParams
@@ -235,21 +115,12 @@
                 "  utxo = "%utxoF%"\n"%
                 "  secrets: "%build%"\n"%
                 "  stake distribution: "%shown%"\n"%
-<<<<<<< HEAD
+                "  start time: "%shown%"\n"%
                 "}\n")
             utxo
             _tpAllSecrets
             _tpStakeDistribution
-=======
-                "  stakeholders: "%listJson%"\n"%
-                "  start time: "%shown%"\n"%
-                "}\n")
-            utxo
-            (length tpSecretKeys)
-            tpStakeDistribution
-            (HM.keys tpSecretKeys)
-            tpStartTime
->>>>>>> ebcf8ec7
+            _tpStartTime
       where
         utxo = _tpGenUtxo & \(GenesisUtxo u) -> u
 
@@ -271,7 +142,7 @@
 instance Arbitrary TestParams where
     arbitrary = do
         secretKeysList <- toList @(NonEmpty SecretKey) <$> arbitrary -- might have repetitions
-        let tpStartTime = fromMicroseconds 0
+        let _tpStartTime = fromMicroseconds 0
         let toSecretPair sk = (addressHash (toPublic sk), sk)
         let secretKeysMap = HM.fromList $ map toSecretPair secretKeysList
         let _tpAllSecrets = AllSecrets secretKeysMap
@@ -306,13 +177,8 @@
 
 type TestInitMode ssc = ReaderT (TestInitModeContext ssc) Production
 
-<<<<<<< HEAD
-runTestInitMode :: TestInitModeContext ssc -> TestInitMode ssc a -> Production a
-runTestInitMode = flip runReaderT
-=======
 runTestInitMode :: TestInitModeContext ssc -> TestInitMode ssc a -> IO a
-runTestInitMode ctx = runProduction . flip Mtl.runReaderT ctx
->>>>>>> ebcf8ec7
+runTestInitMode ctx = runProduction . flip runReaderT ctx
 
 ----------------------------------------------------------------------------
 -- Main context
@@ -343,13 +209,9 @@
 ----------------------------------------------------------------------------
 
 initBlockTestContext ::
-       TestParams -> (BlockTestContext -> BaseMonad a) -> BaseMonad a
-<<<<<<< HEAD
+       TestParams -> (BlockTestContext -> Emulation a) -> Emulation a
 initBlockTestContext tp@TestParams {..} callback = do
-=======
-initBlockTestContext testParams@TestParams {..} callback = do
-    clockVar <- BaseMonad ask
->>>>>>> ebcf8ec7
+    clockVar <- Emulation ask
     dbPureVar <- newDBPureVar
     (futureLrcCtx, putLrcCtx) <- newInitFuture
     (futureSlottingVar, putSlottingVar) <- newInitFuture
@@ -359,27 +221,6 @@
                 _tpGenUtxo
                 futureSlottingVar
                 futureLrcCtx
-<<<<<<< HEAD
-    runTestInitMode @SscGodTossing initCtx $
-        initBlockTestContextDo dbPureVar putSlottingVar putLrcCtx
-  where
-    initBlockTestContextDo btcDBPureVar putSlottingVar putLrcCtx = do
-        systemStart <- Timestamp <$> currentTime
-        initNodeDBs @SscGodTossing systemStart
-        slottingData <- GState.getSlottingData
-        btcSlottingVar <- (systemStart, ) <$> newTVarIO slottingData
-        putSlottingVar btcSlottingVar
-        let btcLoggerName = "testing"
-        lcLrcSync <- mkLrcSyncData >>= newTVarIO
-        let btcLrcContext = LrcContext {..}
-        putLrcCtx btcLrcContext
-        btcUpdateContext <- mkUpdateContext
-        btcSscState <- mkSscState @SscGodTossing
-        let btcTxpGlobalSettings = txpGlobalSettings
-        btcSlogContext <- mkSlogContext
-        let btcParams = tp
-        lift $ callback BlockTestContext {..}
-=======
         initBlockTestContextDo = do
             let btcDBPureVar = dbPureVar
             systemStart <- Timestamp <$> currentTime
@@ -393,13 +234,13 @@
             putLrcCtx btcLrcContext
             btcUpdateContext <- mkUpdateContext
             btcSscState <- mkSscState @SscGodTossing
+            btcSlogContext <- mkSlogContext
             let btcTxpGlobalSettings = txpGlobalSettings
-            let btcParams = testParams
-            liftIO $ flip runReaderT clockVar $ unBaseMonad $
+            let btcParams = tp
+            liftIO $ flip runReaderT clockVar $ unEmulation $
                 callback BlockTestContext {..}
     sudoLiftIO $ runTestInitMode @SscGodTossing initCtx $
         initBlockTestContextDo
->>>>>>> ebcf8ec7
 
 ----------------------------------------------------------------------------
 -- ExecMode
@@ -410,11 +251,12 @@
 instance HasLens BlockTestContextTag BlockTestContext BlockTestContext where
     lensOf = identity
 
-type BlockTestMode = ReaderT BlockTestContext BaseMonad
+type BlockTestMode = ReaderT BlockTestContext Emulation
 
 runBlockTestMode :: TestParams -> BlockTestMode a -> IO a
 runBlockTestMode tp action =
-    runBaseMonad (tpStartTime tp) $ initBlockTestContext tp (runReaderT action)
+    runEmulation (tp ^. tpStartTime) $
+    initBlockTestContext tp (runReaderT action)
 
 ----------------------------------------------------------------------------
 -- Property
@@ -436,9 +278,6 @@
 
 instance HasLens GenesisUtxo (TestInitModeContext ssc) GenesisUtxo where
     lensOf = timcGenesisUtxo_L
-
---instance HasLens SlottingContextSum (TestInitModeContext ssc) SlottingContextSum where
---    lensOf = imcSlottingContextSum_L
 
 instance HasLens LrcContext (TestInitModeContext ssc) LrcContext where
     lensOf = timcLrcContext_L
