#!/usr/bin/env bash
set -e
set -o pipefail

# DESCRIPTION
# ~~~~~~~~~~~~~~~~~~~~~~~~~~~~~~~~~~~~~~~~~~
# This script builds the project in a way that is convenient for developers.
# It passes the right flags into right places, builds the project with --fast,
# tidies up and highlights error messages in GHC output.

# USAGE
# ~~~~~~~~~~~~~~~~~~~~~~~~~~~~~~~~~~~~~~~~~~
#   build.sh                           build
#   build.sh -t                        build and run tests
#   build.sh core|db|...|sl            build only a specific project
<<<<<<< HEAD
=======
#   build.sh -k                        typecheck but do not build
>>>>>>> 62dbc972
#   build.sh -c                        do stack clean
#
# Consider symlinking the script as `b` into the cardano-sl folder because 
# typing `util-scripts/build.sh` is annoying.

# MODES
# ~~~~~~~~~~~~~~~~~~~~~~~~~~~~~~~~~~~~~~~~~~
#   Mode                             Options
#   :
#   dev mode                         <nothing>
#   prod mode with wallet            --prod
#   prod mode without wallet         --prod --no-wallet

# CUSTOMIZATIONS
# ~~~~~~~~~~~~~~~~~~~~~~~~~~~~~~~~~~~~~~~~~~
# * Pass --no-nix or do `touch .no-nix` if you want builds without Nix
# * Pass --ram or do `touch .ram`. if you have lots of RAM and want to
#   make builds faster

projects="core db lrc infra ssc update"

args=''

test=false
clean=false

spec_prj=''

no_nix=false
ram=false
prod=false
wallet=true
explorer=false
no_code=false

if [ -e .no-nix ]; then
  no_nix=true
fi
if [ -e .ram ]; then
  ram=true
fi

for var in "$@"
do
  # -t = run tests
  if [[ $var == "-t" ]]; then
    test=true
  # -c = clean
  elif [[ $var == "-c" ]]; then
    clean=true
  # -k = -fno-code
  elif [[ $var == "-k" ]]; then
    no_code=true
  # --no-nix = don't use Nix
  elif [[ $var == "--no-nix" ]]; then
    no_nix=true
  # --ram = use more RAM
  elif [[ $var == "--ram" ]]; then
    ram=true
  # --prod = compile in production mode
  elif [[ $var == "--prod" ]]; then
    prod=true
  # --no-wallet = don't build in wallet mode
  elif [[ $var == "--no-wallet" ]]; then
    wallet=false
  # disabling --fast
  elif [[ $var == "--explorer" ]]; then
    explorer=true
  # disabling --fast
  elif [[ $var == "-O2" ]]; then
    no_fast=true
  # project name = build only the project
  elif [[ $var == "sl" ]]; then
    spec_prj="sl"
  elif [[ " $projects " =~ " $var " ]]; then
    spec_prj=$var
  # otherwise pass the arg to stack
  else
    args="$args $var"
  fi
done

commonargs='--test --no-haddock-deps --bench --jobs=4'
norun='--no-run-tests --no-run-benchmarks'

if [[ $no_nix == true ]]; then
  commonargs="$commonargs --no-nix"
fi

if [[ $prod == true ]]; then
  commonargs="$commonargs --flag cardano-sl-core:-dev-mode"
  export CSL_SYSTEM_TAG=linux64
fi

if [[ $explorer == true ]]; then
  commonargs="$commonargs --flag cardano-sl:with-explorer"
fi

if [[ $wallet == false ]]; then
  commonargs="$commonargs --flag cardano-sl:-with-wallet"
fi

# CONFIG = dev, prod, or wallet
if [[ $prod == false ]]; then
  ghc_opts="-DCONFIG=dev"
elif [[ $prod == true && $wallet == false ]]; then
  ghc_opts="-DCONFIG=prod"
elif [[ $prod == true && $wallet == true ]]; then
  ghc_opts="-DCONFIG=wallet"
fi

if [[ $no_fast == true ]]; then
  fast=""
else
  fast="--fast"
fi

if [[ $ram == true ]]; then
  ghc_opts="$ghc_opts -Wwarn +RTS -A2G -n4m -RTS"
else
  ghc_opts="$ghc_opts -Wwarn +RTS -A256m -n2m -RTS"
fi

xperl='$|++; s/(.*) Compiling\s([^\s]+)\s+\(\s+([^\/]+).*/\1 \2/p'
xgrep="((^.*warning.*$|^.*error.*$|^    .*$|^.*can't find source.*$|^Module imports form a cycle.*$|^  which imports.*$)|^)"

if [[ $clean == true ]]; then
  echo "Cleaning cardano-sl"
  stack clean cardano-sl
  for prj in $projects; do
    echo "Cleaning cardano-sl-$prj"
    stack clean "cardano-sl-$prj"
  done
  exit
fi

to_build=''
if [[ $spec_prj == "" ]]; then
  for prj in $projects; do
    to_build="$to_build cardano-sl-$prj"
  done
  to_build="$to_build cardano-sl"
elif [[ $spec_prj == "sl" ]]; then
  to_build="cardano-sl"
else
  to_build="cardano-sl-$spec_prj"
fi

echo "Going to build: $to_build"

for prj in $to_build; do
  echo "Building $prj"
  stack build                               \
      --ghc-options="$ghc_opts"             \
      $commonargs $norun                    \
      --dependencies-only                   \
      $args                                 \
      $prj
  if [[ $no_code == true ]]; then
    ghc_opts_2="$ghc_opts -fwrite-interface -fno-code"
  else
    ghc_opts_2="$ghc_opts"
  fi
  stack build                               \
      --ghc-options="$ghc_opts_2"           \
      $commonargs $norun                    \
      $fast                                 \
      $args                                 \
      $prj                                  \
      2>&1                                  \
    | perl -pe "$xperl"                     \
    | { grep -E --color "$xgrep" || true; }
done

if [[ $test == true ]]; then
  stack build                               \
      --ghc-options="$ghc_opts"             \
      $commonargs                           \
      --no-run-benchmarks                   \
      $fast                                 \
      $args                                 \
      cardano-sl
fi<|MERGE_RESOLUTION|>--- conflicted
+++ resolved
@@ -13,10 +13,7 @@
 #   build.sh                           build
 #   build.sh -t                        build and run tests
 #   build.sh core|db|...|sl            build only a specific project
-<<<<<<< HEAD
-=======
 #   build.sh -k                        typecheck but do not build
->>>>>>> 62dbc972
 #   build.sh -c                        do stack clean
 #
 # Consider symlinking the script as `b` into the cardano-sl folder because 
