--- conflicted
+++ resolved
@@ -1205,10 +1205,7 @@
             cardano-sl-ssc
             cardano-sl-txp
             cardano-sl-update
-<<<<<<< HEAD
             cardano-sl-util
-=======
->>>>>>> d0c052fd
             cborg
             cereal
             conduit
@@ -5774,108 +5771,6 @@
             base
             deepseq
             parsec
-<<<<<<< HEAD
-=======
-          ];
-          doHaddock = false;
-          doCheck = false;
-          homepage = "https://github.com/haskell/network-uri";
-          description = "URI manipulation";
-          license = stdenv.lib.licenses.bsd3;
-        }) {};
-      newtype-generics = callPackage ({ base, mkDerivation, stdenv }:
-      mkDerivation {
-          pname = "newtype-generics";
-          version = "0.5";
-          sha256 = "dc63ac2c9e682ee292a8f88fa3eb1af1b66d5860f7dcec0d09319c5ef96e7f9c";
-          libraryHaskellDepends = [
-            base
-          ];
-          doHaddock = false;
-          doCheck = false;
-          description = "A typeclass and set of functions for working with newtypes, with generics support";
-          license = stdenv.lib.licenses.bsd3;
-        }) {};
-      node-sketch = callPackage ({ MonadRandom, QuickCheck, aeson, async, attoparsec, base, binary, bytestring, conduit, conduit-extra, containers, cryptonite, data-default, deepseq, ekg-core, exceptions, fetchgit, formatting, hashable, kademlia, lens, lifted-base, log-warper, mkDerivation, mmorph, monad-control, mtl, mwc-random, network, network-transport, network-transport-tcp, optparse-simple, random, resourcet, semigroups, serokell-util, statistics, stdenv, stm, tagged, text, text-format, time, time-units, transformers, transformers-base, transformers-lift, universum, unordered-containers, vector }:
-      mkDerivation {
-          pname = "node-sketch";
-          version = "0.2.0.0";
-          src = fetchgit {
-            url = "https://github.com/serokell/time-warp-nt.git";
-            sha256 = "0dwxcg3x62mghaz3zm77lnqdi8c63ny9sxrq4p0kwf51zyr6ip4d";
-            rev = "b199cfd9c7a1cf9bb12bc307e717d08df8b77cd1";
-          };
-          isLibrary = true;
-          isExecutable = true;
-          libraryHaskellDepends = [
-            aeson
-            async
-            attoparsec
-            base
-            binary
-            bytestring
-            containers
-            cryptonite
-            data-default
-            deepseq
-            ekg-core
-            exceptions
-            formatting
-            hashable
-            kademlia
-            lens
-            lifted-base
-            log-warper
-            mmorph
-            monad-control
-            mtl
-            mwc-random
-            network
-            network-transport
-            network-transport-tcp
-            QuickCheck
-            random
-            resourcet
-            semigroups
-            serokell-util
-            statistics
-            stm
-            tagged
-            text
-            text-format
-            time
-            time-units
-            transformers
-            transformers-base
-            transformers-lift
-            universum
-            unordered-containers
-            vector
-          ];
-          executableHaskellDepends = [
-            attoparsec
-            base
-            binary
-            bytestring
-            conduit
-            conduit-extra
-            containers
-            exceptions
-            formatting
-            lens
-            log-warper
-            MonadRandom
-            mtl
-            network-transport-tcp
-            optparse-simple
-            random
-            resourcet
-            serokell-util
-            stm
-            text
-            text-format
-            time-units
->>>>>>> d0c052fd
           ];
           doHaddock = false;
           doCheck = false;
@@ -8807,4 +8702,4 @@
 compiler.override {
   initialPackages = stackPackages;
   configurationCommon = { ... }: self: super: {};
-}
+}