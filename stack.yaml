--- conflicted
+++ resolved
@@ -157,11 +157,7 @@
 - loc-0.1.3.1
 - lens-sop-0.2.0.2
 - json-sop-0.2.0.3
-<<<<<<< HEAD
-- servant-generic-0.1.0.0
-=======
 - servant-generic-0.1.0.1
->>>>>>> 4fbcae11
 
 # This is for CI to pass --fast to all dependencies
 apply-ghc-options: everything
