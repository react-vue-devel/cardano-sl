-- | Explorer's local Txp.

module Pos.Explorer.Txp.Local
       ( eTxProcessTransaction
       , eTxProcessTransactionNoLock
       , eTxNormalize
       ) where

import           Universum

import           Control.Lens          (makeLenses)
import           Control.Monad.Except  (MonadError (..))
import           Data.Default          (def)
import qualified Data.HashMap.Strict   as HM
import qualified Data.List.NonEmpty    as NE
import qualified Data.Map              as M (fromList)
import           Formatting            (build, sformat, (%))
import           Mockable              (CurrentTime, Mockable)
import           System.Wlog           (WithLogger, logDebug)

import           Pos.Core              (BlockVersionData, EpochIndex,
                                        GenesisWStakeholders, HeaderHash, Timestamp,
                                        siEpoch)
import           Pos.DB.Class          (MonadDBRead, MonadGState (..))
import qualified Pos.Explorer.DB       as ExDB
import qualified Pos.GState            as GS
<<<<<<< HEAD
import           Pos.Infra.Semaphore   (BlkSemaphore, withBlkSemaphore)
import           Pos.Slotting          (MonadSlots (getCurrentSlot), getSlotStart)
=======
import           Pos.KnownPeers        (MonadFormatPeers)
import           Pos.Reporting         (HasReportingContext, reportError)
import           Pos.Slotting          (MonadSlots (currentTimeSlotting, getCurrentSlot))
import           Pos.StateLock         (Priority (..), StateLock, withStateLock)
>>>>>>> fbb11c24
import           Pos.Txp.Core          (Tx (..), TxAux (..), TxId, toaOut, txOutAddress)
import           Pos.Txp.MemState      (GenericTxpLocalDataPure, MonadTxpMem,
                                        getLocalTxsMap, getTxpExtra, getUtxoModifier,
                                        modifyTxpLocalData, setTxpLocalData)
import           Pos.Txp.Toil          (GenericToilModifier (..), MonadUtxoRead (..),
                                        ToilT, ToilVerFailure (..), Utxo, runDBToil,
                                        runDBToil, runToilTLocalExtra, utxoGet,
                                        utxoGetReader)
import           Pos.Util.Chrono       (NewestFirst (..))
import qualified Pos.Util.Modifier     as MM
import           Pos.Util.Util         (HasLens (..), HasLens')

import           Pos.Explorer.Core     (TxExtra (..))
import           Pos.Explorer.Txp.Toil (ExplorerExtra, ExplorerExtraTxp (..),
                                        MonadTxExtraRead (..), eNormalizeToil, eProcessTx,
                                        eeLocalTxsExtra)



type ETxpLocalWorkMode ctx m =
    ( MonadIO m
    , MonadDBRead m
    , MonadGState m
    , MonadTxpMem ExplorerExtra ctx m
    , WithLogger m
    , MonadSlots ctx m
    , HasLens' ctx GenesisWStakeholders
    , Mockable CurrentTime m
    , MonadMask m
    , MonadFormatPeers m
    , HasReportingContext ctx
    )

type ETxpLocalDataPure = GenericTxpLocalDataPure ExplorerExtra

-- Base context for tx processing in explorer.
data EProcessTxContext = EProcessTxContext
    { _eptcExtraBase       :: !ExplorerExtraTxp
    , _eptcGenStakeholders :: !GenesisWStakeholders
    , _eptcAdoptedBVData   :: !BlockVersionData
    , _eptcUtxoBase        :: !Utxo
    }

makeLenses ''EProcessTxContext

instance HasLens GenesisWStakeholders EProcessTxContext GenesisWStakeholders where
    lensOf = eptcGenStakeholders

instance HasLens Utxo EProcessTxContext Utxo where
    lensOf = eptcUtxoBase

-- Base monad for tx processing in explorer.
type EProcessTxMode = Reader EProcessTxContext

instance MonadUtxoRead EProcessTxMode where
    utxoGet = utxoGetReader

instance MonadGState EProcessTxMode where
    gsAdoptedBVData = view eptcAdoptedBVData

instance MonadTxExtraRead EProcessTxMode where
    getTxExtra txId = HM.lookup txId . eetTxExtra <$> view eptcExtraBase
    getAddrHistory addr =
        HM.lookupDefault (NewestFirst []) addr . eetAddrHistories <$>
        view eptcExtraBase
    getAddrBalance addr =
        HM.lookup addr . eetAddrBalances <$> view eptcExtraBase

eTxProcessTransaction
    :: (ETxpLocalWorkMode ctx m, HasLens' ctx StateLock, MonadMask m)
    => (TxId, TxAux) -> m (Either ToilVerFailure ())
eTxProcessTransaction itw =
    withStateLock LowPriority "eTxProcessTransaction" $ \__tip -> eTxProcessTransactionNoLock itw

eTxProcessTransactionNoLock
    :: (ETxpLocalWorkMode ctx m)
    => (TxId, TxAux) -> m (Either ToilVerFailure ())
eTxProcessTransactionNoLock itw@(txId, txAux) = reportTipMismatch $ runExceptT $ do
    let UnsafeTx {..} = taTx txAux
    -- Note: we need to read tip from the DB and check that it's the
    -- same as the one in mempool. That's because mempool state is
    -- valid only with respect to the tip stored there. Normally tips
    -- will match, because whenever we apply/rollback blocks we
    -- normalize mempool. However, there is a corner case when we
    -- receive an unexpected exception after modifying GState and
    -- before normalization. In this case normalization can fail and
    -- tips will differ. Rejecting transactions in this case should be
    -- fine, because the fact that we receive exceptions likely
    -- indicates that something is bad and we have more serious issues.
    --
    -- Also note that we don't need to use a snapshot here and can be
    -- sure that GState won't change, because changing it requires
    -- 'StateLock' which we own inside this function.
    tipBefore <- GS.getTip
    localUM <- lift getUtxoModifier
    genStks <- view (lensOf @GenesisWStakeholders)
    bvd <- gsAdoptedBVData
    (resolvedOuts, _) <- runDBToil $ runUM localUM $ mapM utxoGet _txInputs
    -- Resolved are unspent transaction outputs corresponding to input
    -- of given transaction.
    let resolved =
            M.fromList $
            catMaybes $
            toList $ NE.zipWith (liftM2 (,) . Just) _txInputs resolvedOuts
    -- First get the current @SlotId@ so we can calculate the time.
    -- Then get when that @SlotId@ started and use that as a time for @Tx@.
    slot         <- note ToilSlotUnknown =<< getCurrentSlot
    let epoch     = siEpoch slot
    mTxTimestamp <- getSlotStart slot

    let txInAddrs =
            map (txOutAddress . toaOut) $ catMaybes $ toList resolvedOuts
        txOutAddrs = toList $ map txOutAddress _txOutputs
        allAddrs = ordNub $ txInAddrs <> txOutAddrs
    hmHistories <-
        buildMap allAddrs <$> mapM (fmap Just . ExDB.getAddrHistory) allAddrs
    hmBalances <- buildMap allAddrs <$> mapM ExDB.getAddrBalance allAddrs
    -- `eet` is passed to `processTxDo` where it is used in a ReaderT environment
    -- to provide underlying functions (`modifyAddrHistory` and `modifyAddrBalance`)
    -- with data to update. In case of `TxExtra` data is only added, but never updated,
    -- hence `mempty` here.
    let eet = ExplorerExtraTxp mempty hmHistories hmBalances
    let ctx =
            EProcessTxContext
            { _eptcExtraBase = eet
            , _eptcAdoptedBVData = bvd
            , _eptcUtxoBase = resolved
            , _eptcGenStakeholders = genStks
            }
    pRes <-
        lift $
<<<<<<< HEAD
        modifyTxpLocalData "eTxProcessTransaction" $
        processTxDo epoch ctx tipBefore itw mTxTimestamp
=======
        modifyTxpLocalData $
        processTxDo epoch ctx tipBefore itw curTime
    -- We report 'ToilTipsMismatch' as an error, because usually it
    -- should't happen. If it happens, it's better to look at logs.
>>>>>>> fbb11c24
    case pRes of
        Left er -> do
            logDebug $ sformat ("Transaction processing failed: " %build) txId
            throwError er
        Right _ ->
            logDebug
                (sformat ("Transaction is processed successfully: " %build) txId)
  where
    processTxDo ::
           EpochIndex
        -> EProcessTxContext
        -> HeaderHash
        -> (TxId, TxAux)
        -> Maybe Timestamp
        -> ETxpLocalDataPure
        -> (Either ToilVerFailure (), ETxpLocalDataPure)
    processTxDo curEpoch ctx@EProcessTxContext {..} tipBefore tx mTxTimestamp txld@(uv, mp, undo, tip, extra)
        | tipBefore /= tip = (Left $ ToilTipsMismatch tipBefore tip, txld)
        | otherwise =
            let runToil ::
                       Functor m
                    => ToilT ExplorerExtra m a
                    -> m (a, GenericToilModifier ExplorerExtra)
                runToil = runToilTLocalExtra uv mp undo extra
                -- We strictly rely on verifyAllIsKnown = True here
                action ::
                       ExceptT ToilVerFailure (ToilT ExplorerExtra EProcessTxMode) ()
                action = eProcessTx curEpoch tx (TxExtra Nothing mTxTimestamp txUndo)
                -- NE.fromList is safe here, because if `resolved` is empty, `processTx`
                -- wouldn't save extra value, thus wouldn't reduce it to NF
                txUndo = NE.fromList $ map Just $ toList _eptcUtxoBase
                res :: ( Either ToilVerFailure ()
                       , GenericToilModifier ExplorerExtra)
                res = usingReader ctx $ runToil $ runExceptT action
            in case res of
                   (Left er, _) -> (Left er, txld)
                   (Right (), ToilModifier {..}) ->
                       ( Right ()
                       , (_tmUtxo, _tmMemPool, _tmUndos, tip, _tmExtra))
    runUM um = runToilTLocalExtra um def mempty (def @ExplorerExtra)
    buildMap :: (Eq a, Hashable a) => [a] -> [Maybe b] -> HM.HashMap a b
    buildMap keys maybeValues =
        HM.fromList $
        catMaybes $ toList $ zipWith (liftM2 (,) . Just) keys maybeValues
    -- REPORT:ERROR Tips mismatch in txp.
    reportTipMismatch action = do
        res <- action
        res <$ case res of
            (Left err@(ToilTipsMismatch {})) -> reportError (pretty err)
            _                                -> pass

-- | 1. Recompute UtxoView by current MemPool
--   2. Remove invalid transactions from MemPool
--   3. Set new tip to txp local data
eTxNormalize ::
       ( ETxpLocalWorkMode ctx m
       , MonadSlots ctx m
       )
    => m ()
eTxNormalize = getCurrentSlot >>= \case
    Nothing -> do
        tip <- GS.getTip
        -- Clear and update tip
        setTxpLocalData (mempty, def, mempty, tip, def)
    Just (siEpoch -> epoch) -> do
        utxoTip <- GS.getTip
        localTxs <- getLocalTxsMap
        extra <- getTxpExtra
        let extras = MM.insertionsMap $ extra ^. eeLocalTxsExtra
        let toNormalize = HM.toList $ HM.intersectionWith (,) localTxs extras
        ToilModifier {..} <-
            runDBToil $
            snd <$>
            runToilTLocalExtra mempty def mempty def (eNormalizeToil epoch toNormalize)
        setTxpLocalData (_tmUtxo, _tmMemPool, _tmUndos, utxoTip, _tmExtra)<|MERGE_RESOLUTION|>--- conflicted
+++ resolved
@@ -24,15 +24,10 @@
 import           Pos.DB.Class          (MonadDBRead, MonadGState (..))
 import qualified Pos.Explorer.DB       as ExDB
 import qualified Pos.GState            as GS
-<<<<<<< HEAD
-import           Pos.Infra.Semaphore   (BlkSemaphore, withBlkSemaphore)
-import           Pos.Slotting          (MonadSlots (getCurrentSlot), getSlotStart)
-=======
 import           Pos.KnownPeers        (MonadFormatPeers)
 import           Pos.Reporting         (HasReportingContext, reportError)
-import           Pos.Slotting          (MonadSlots (currentTimeSlotting, getCurrentSlot))
+import           Pos.Slotting          (MonadSlots (getCurrentSlot), getSlotStart)
 import           Pos.StateLock         (Priority (..), StateLock, withStateLock)
->>>>>>> fbb11c24
 import           Pos.Txp.Core          (Tx (..), TxAux (..), TxId, toaOut, txOutAddress)
 import           Pos.Txp.MemState      (GenericTxpLocalDataPure, MonadTxpMem,
                                         getLocalTxsMap, getTxpExtra, getUtxoModifier,
@@ -49,6 +44,7 @@
 import           Pos.Explorer.Txp.Toil (ExplorerExtra, ExplorerExtraTxp (..),
                                         MonadTxExtraRead (..), eNormalizeToil, eProcessTx,
                                         eeLocalTxsExtra)
+
 
 
 
@@ -164,15 +160,10 @@
             }
     pRes <-
         lift $
-<<<<<<< HEAD
-        modifyTxpLocalData "eTxProcessTransaction" $
+        modifyTxpLocalData $
         processTxDo epoch ctx tipBefore itw mTxTimestamp
-=======
-        modifyTxpLocalData $
-        processTxDo epoch ctx tipBefore itw curTime
     -- We report 'ToilTipsMismatch' as an error, because usually it
     -- should't happen. If it happens, it's better to look at logs.
->>>>>>> fbb11c24
     case pRes of
         Left er -> do
             logDebug $ sformat ("Transaction processing failed: " %build) txId
