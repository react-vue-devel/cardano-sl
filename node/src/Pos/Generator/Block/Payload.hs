--- conflicted
+++ resolved
@@ -23,25 +23,13 @@
 
 import           Pos.AllSecrets             (asSecretKeys, asSpendingData,
                                              unInvAddrSpendingData, unInvSecretsMap)
-<<<<<<< HEAD
-import           Pos.Client.Txp.Util        (makeAbstractTx, txToLinearFee, unTxError)
-import           Pos.Core                   (AddrSpendingData (..), Address (..), Coin,
-                                             SlotId (..), StakeholderId, TxFeePolicy (..),
-                                             addressHash, bvdTxFeePolicy, coinToInteger,
-                                             makePubKeyAddressBoot, mkCoin, sumCoins,
-                                             unsafeGetCoin, unsafeIntegerToCoin)
-import           Pos.Crypto                 (SecretKey, SignTag (SignTx), WithHash (..),
-                                             hash, sign, toPublic)
-import           Pos.DB                     (gsIsBootstrapEra)
-=======
 import           Pos.Client.Txp.Util        (createGenericTx, makeMPubKeyTxAddrs,
                                              unTxError)
 import           Pos.Core                   (AddrSpendingData (..), Address (..), Coin,
                                              SlotId (..), addressHash, coinToInteger,
-                                             makePubKeyAddress, unsafeIntegerToCoin)
+                                             makePubKeyAddressBoot, unsafeIntegerToCoin)
 import           Pos.Crypto                 (SecretKey, WithHash (..), fakeSigner, hash,
                                              toPublic)
->>>>>>> e836a1c0
 import           Pos.Generator.Block.Error  (BlockGenError (..))
 import           Pos.Generator.Block.Mode   (BlockGenRandMode, MonadBlockGenBase)
 import           Pos.Generator.Block.Param  (HasBlockGenParams (..), HasTxGenParams (..))
@@ -183,90 +171,10 @@
                         sformat ("addrToSk: ound an address with non-pubkey spending data: "
                                     %build) another
 
-<<<<<<< HEAD
         -- Currently payload generator only uses addresses with
         -- bootstrap era distribution. This is fine, because we don't
         -- have usecases where we switch to reward era.
         let utxoAddresses = map (makePubKeyAddressBoot . toPublic) $ HM.elems secrets
-
-        ----- INPUTS
-
-        let generateInputs attempts expectedFee@(TxFee fee) = do
-                when (attempts <= 0) $
-                    throwM . BGFailedToCreate $ "Too many attempts to choose tx inputs!"
-                inputsN <- getRandomR (1, min 5 utxoSize)
-                inputsIxs <- selectDistinct inputsN (0, utxoSize - 1)
-                -- It's alright to use unsafeIndex because length of
-                -- gtdUtxoKeys must match utxo size and inputsIxs is selected
-                -- prior to length limitation.
-                txIns <- forM inputsIxs $ \i -> uses gtdUtxoKeys (`V.unsafeIndex` i)
-                inputsResolved <- forM txIns $ \txIn ->
-                    -- we're selecting from utxo by 'gtdUtxoKeys'. Inability to resolve
-                    -- txin means that 'GenTxData' is malformed.
-                    toaOut .
-                    fromMaybe (error "genTxPayload: inputsSum can't happen") <$>
-                    utxoGet txIn
-                let (inputsSum :: Integer) = sumCoins $ map txOutValue inputsResolved
-                    minInputsSum = coinToInteger fee + 1
-                -- We need to ensure that sum of inputs is enough to
-                -- pay expected fee and leave some money for outputs
-                if inputsSum < minInputsSum
-                    -- just retry
-                    then generateInputs (attempts - 1) expectedFee
-                    else pure (txIns, inputsResolved, inputsSum)
-
-        ----- OUTPUTS
-
-        let generateOutputs inputsSum (TxFee fee) = do
-                let outputsSum = inputsSum - coinToInteger fee
-                -- this is max number of outputs such that none of
-                -- them is less than dust treshold
-                let ceilBoot = outputsSum `div` dustThd
-                outputsMaxN <-
-                    bool identity (min ceilBoot) bootEra .
-                    fromIntegral .
-                    max 1 <$>
-                    lift (view tgpMaxOutputs)
-                (outputsN :: Int) <-
-                    fromIntegral <$> getRandomR (1, min outputsMaxN outputsSum)
-                outputsIxs <-
-                    selectDistinct
-                        outputsN
-                        (0, max outputsN (length utxoAddresses - 1))
-                let outputAddrs = map ((cycle utxoAddresses) !!) outputsIxs
-                -- We operate small coins values so any input sum mush be less
-                -- than coin maxbound.
-                coins <- splitCoins outputsN (unsafeIntegerToCoin outputsSum)
-                let txOuts :: NonEmpty TxOut
-                    txOuts = NE.fromList $ zipWith TxOut outputAddrs coins
-                return $ map TxOutAux txOuts
-
-        ----- TX
-
-        feePolicy <- lift . lift $ bvdTxFeePolicy <$> DB.getAdoptedBVData
-        linearPolicy <- case feePolicy of
-            TxFeePolicyUnknown w _ -> throwM . BGFailedToCreate $
-                sformat ("Unknown fee policy, tag: "%build) w
-            TxFeePolicyTxSizeLinear linear -> pure linear
-
-        let genTxWithFee attempt expectedFee = do
-                when (attempt <= 0) $
-                    lift . throwM $ BGFailedToCreate "Too many attempts to set a tx fee!"
-                (txIns, inputsResolved, inputsSum) <- generateInputs randomAttempts expectedFee
-                txOutAuxs <- generateOutputs inputsSum expectedFee
-
-                resolvedSks <- mapM (addrToSk . txOutAddress) inputsResolved
-                let txInsWithSks = NE.fromList $ resolvedSks `zip` txIns
-                let mkWit :: SecretKey -> TxSigData -> TxInWitness
-                    mkWit sk txSigData = PkWitness (toPublic sk) (sign SignTx sk txSigData)
-                let txAux = makeAbstractTx mkWit txInsWithSks txOutAuxs
-                txFee <- lift $ eitherToThrow . first (BGFailedToCreate . unTxError) $
-                    txToLinearFee linearPolicy txAux
-                if txFee == expectedFee
-                    then pure (txAux, txIns, txOutAuxs)
-                    else genTxWithFee (attempt - 1) txFee
-=======
-        let utxoAddresses = map makePubKeyAddress secretsPks
             utxoAddrsN = HM.size secrets
         let adder hm TxOutAux { toaOut = TxOut {..} } =
                 HM.insertWith (+) txOutAddress (coinToInteger txOutValue) hm
@@ -289,19 +197,13 @@
         totalTxAmount <- getRandomR (fromIntegral outputsN, totalOwnMoney `div` 2)
 
         changeAddrIdx <- getRandomR (0, utxoAddrsN - 1)
-        let changeAddrData = makePubKeyAddress &&& (Just . addressHash) $
-                secretsPks !! changeAddrIdx
+        let changeAddrData = makePubKeyAddressBoot $ secretsPks !! changeAddrIdx
 
         -- Prepare tx outputs
         coins <- splitCoins outputsN (unsafeIntegerToCoin totalTxAmount)
         let txOuts :: NonEmpty TxOut
             txOuts = NE.fromList $ zipWith TxOut outputAddrs coins
-        let txOutToOutAux txOut@(TxOut addr coin) =
-                let sk = addrToSk addr
-                    sId = addressHash (toPublic sk)
-                    distr = one (sId, coin)
-                in TxOutAux { toaOut = txOut, toaDistr = distr }
-            txOutAuxs = map txOutToOutAux txOuts
+            txOutAuxs = map TxOutAux txOuts
 
         -- Form a transaction
         let inputSKs = map addrToSk inputAddrs
@@ -311,7 +213,6 @@
         eTx <- lift . lift $
             createGenericTx makeTestTx ownUtxo txOutAuxs changeAddrData
         (txAux, _) <- either (throwM . BGFailedToCreate . unTxError) pure eTx
->>>>>>> e836a1c0
 
         let tx = taTx txAux
         let txId = hash tx
