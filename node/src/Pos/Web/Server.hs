--- conflicted
+++ resolved
@@ -17,59 +17,43 @@
 
 import           Universum
 
-import qualified Control.Monad.Catch         as Catch
-import           Control.Monad.Except        (MonadError (throwError))
-import qualified Control.Monad.Reader        as Mtl
-import           Mockable                    (Production (runProduction))
-import           Network.Wai                 (Application)
-import           Network.Wai.Handler.Warp    (defaultSettings, runSettings, setHost,
-                                              setPort)
-import           Network.Wai.Handler.WarpTLS (TLSSettings, runTLS, tlsSettingsChain)
-import           Servant.API                 ((:<|>) ((:<|>)), FromHttpApiData)
-import           Servant.Server              (Handler, ServantErr (errBody), Server,
-<<<<<<< HEAD
-                                              ServerT, err404, serve)
-import           Servant.Utils.Enter         ((:~>) (NT), enter)
-
-import           Pos.Aeson.Types             ()
-=======
-                                             ServerT, err404, err503, serve)
-import           Servant.Utils.Enter         ((:~>) (NT), enter)
+import qualified Control.Monad.Catch             as Catch
+import           Control.Monad.Except            (MonadError (throwError))
+import qualified Control.Monad.Reader            as Mtl
+import           Mockable                        (Production (runProduction))
+import           Network.Wai                     (Application)
+import           Network.Wai.Handler.Warp        (defaultSettings, runSettings, setHost,
+                                                  setPort)
+import           Network.Wai.Handler.WarpTLS     (TLSSettings, runTLS, tlsSettingsChain)
+import           Servant.API                     ((:<|>) ((:<|>)), FromHttpApiData)
+import           Servant.Server                  (Handler, ServantErr (errBody), Server,
+                                                  ServerT, err404, err503, serve)
+import           Servant.Utils.Enter             ((:~>) (NT), enter)
 
 import qualified Network.Broadcast.OutboundQueue as OQ
-import           Pos.Aeson.Types             ()
-import           Pos.Core.Configuration      (HasConfiguration)
->>>>>>> e74686f7
-import           Pos.Context                 (HasNodeContext (..), HasSscContext (..),
-                                              NodeContext, getOurPublicKey)
-import           Pos.Core                    (EpochIndex (..), SlotLeaders)
-import qualified Pos.DB                      as DB
-import qualified Pos.GState                  as GS
-import qualified Pos.Lrc.DB                  as LrcDB
-<<<<<<< HEAD
-=======
-import           Pos.Network.Types           (Bucket (BucketSubscriptionListener),
-                                              Topology, topologyMaxBucketSize)
->>>>>>> e74686f7
-import           Pos.Ssc.Class               (SscConstraint)
-import           Pos.Ssc.GodTossing          (SscGodTossing, gtcParticipateSsc)
-import           Pos.Txp                     (TxOut (..), toaOut)
-import           Pos.Txp.MemState            (GenericTxpLocalData, askTxpMem, getLocalTxs)
-import           Pos.Web.Mode                (WebMode, WebModeContext (..))
-<<<<<<< HEAD
-import           Pos.WorkMode.Class          (TxpExtra_TMP, WorkMode)
-
-import           Pos.Web.Api                 (BaseNodeApi, GodTossingApi, GtNodeApi,
-                                              baseNodeApi, gtNodeApi)
-=======
-import           Pos.WorkMode                (OQ)
-import           Pos.WorkMode.Class          (TxpExtra_TMP, WorkMode)
-
-import           Pos.Web.Api                 (BaseNodeApi, GodTossingApi, GtNodeApi,
-                                              baseNodeApi, gtNodeApi,
-                                              HealthCheckApi, healthCheckApi)
->>>>>>> e74686f7
-import           Pos.Web.Types               (TlsParams (..))
+import           Pos.Aeson.Types                 ()
+import           Pos.Context                     (HasNodeContext (..), HasSscContext (..),
+                                                  NodeContext, getOurPublicKey)
+import           Pos.Core                        (EpochIndex (..), SlotLeaders)
+import           Pos.Core.Configuration          (HasConfiguration)
+import qualified Pos.DB                          as DB
+import qualified Pos.GState                      as GS
+import qualified Pos.Lrc.DB                      as LrcDB
+import           Pos.Network.Types               (Bucket (BucketSubscriptionListener),
+                                                  Topology, topologyMaxBucketSize)
+import           Pos.Ssc.Class                   (SscConstraint)
+import           Pos.Ssc.GodTossing              (SscGodTossing, gtcParticipateSsc)
+import           Pos.Txp                         (TxOut (..), toaOut)
+import           Pos.Txp.MemState                (GenericTxpLocalData, askTxpMem,
+                                                  getLocalTxs)
+import           Pos.Web.Mode                    (WebMode, WebModeContext (..))
+import           Pos.WorkMode                    (OQ)
+import           Pos.WorkMode.Class              (TxpExtra_TMP, WorkMode)
+
+import           Pos.Web.Api                     (BaseNodeApi, GodTossingApi, GtNodeApi,
+                                                  HealthCheckApi, baseNodeApi, gtNodeApi,
+                                                  healthCheckApi)
+import           Pos.Web.Types                   (TlsParams (..))
 
 ----------------------------------------------------------------------------
 -- Top level functionality
