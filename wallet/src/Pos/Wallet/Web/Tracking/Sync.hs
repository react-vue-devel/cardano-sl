{-# LANGUAGE AllowAmbiguousTypes #-}
{-# LANGUAGE ScopedTypeVariables #-}
{-# LANGUAGE TypeFamilies        #-}

-- To support actual wallet accounts we listen to applications and rollbacks
-- of blocks, extract transactions from block and extract our
-- accounts (such accounts which we can decrypt).
-- We synchronise wallet-db (acidic-state) with node-db
-- and support last seen tip for each walletset.
-- There are severals cases when we must  synchronise wallet-db and node-db:
-- • When we relaunch wallet. Desynchronization can be caused by interruption
--   during blocks application/rollback at the previous launch,
--   then wallet-db can fall behind from node-db (when interruption during rollback)
--   or vice versa (when interruption during application)
--   @syncWSetsWithGStateLock@ implements this functionality.
-- • When a user wants to import a secret key. Then we must rely on
--   Utxo (GStateDB), because blockchain can be large.

module Pos.Wallet.Web.Tracking.Sync
       ( syncWalletsWithGState
       , trackingApplyTxs
       , trackingRollbackTxs
       , applyModifierToWallet
       , rollbackModifierFromWallet
       , BlockLockMode

       , syncWalletOnImport
       , txMempoolToModifier

       , fixingCachedAccModifier
       , fixCachedAccModifierFor
       ) where

import           Universum
import           Unsafe                           (unsafeLast)

import           Control.Lens                     (to)
import           Control.Monad.Catch              (handleAll)
import qualified Data.DList                       as DL
import qualified Data.HashMap.Strict              as HM
import           Data.List                        ((!!))
import qualified Data.List.NonEmpty               as NE
import qualified Data.Map                         as M
import           Ether.Internal                   (HasLens (..))
import           Formatting                       (build, sformat, (%))
import           Serokell.Util                    (enumerate)
import           System.Wlog                      (HasLoggerName, WithLogger, logError,
                                                   logInfo, logWarning, modifyLoggerName)

import           Pos.Block.Core                   (BlockHeader, getBlockHeader,
                                                   mainBlockTxPayload)
import           Pos.Block.Types                  (Blund, undoTx)
import           Pos.Client.Txp.History           (TxHistoryEntry (..), txHistoryListToMap)
import           Pos.Core                         (Address (..), BlockHeaderStub,
                                                   ChainDifficulty, HasConfiguration,
                                                   HasDifficulty (..), HeaderHash,
                                                   Timestamp, aaPkDerivationPath,
                                                   addrAttributesUnwrapped,
                                                   blkSecurityParam, genesisHash,
                                                   headerHash, headerSlotL,
                                                   makeRootPubKeyAddress,
                                                   timestampToPosix)
import           Pos.Crypto                       (EncryptedSecretKey, HDPassphrase,
                                                   WithHash (..), deriveHDPassphrase,
                                                   encToPublic, hash, shortHashF,
                                                   unpackHDAddressAttr)
import qualified Pos.DB.Block                     as DB
import qualified Pos.DB.DB                        as DB
import           Pos.DB.Rocks                     (MonadRealDB)
import qualified Pos.GState                       as GS
import           Pos.GState.BlockExtra            (foldlUpWhileM, resolveForwardLink)
import           Pos.Slotting                     (MonadSlots (..), MonadSlotsData,
                                                   getSlotStartPure, getSystemStartM)
import           Pos.StateLock                    (Priority (..), StateLock,
                                                   withStateLockNoMetrics)
import           Pos.Txp                          (GenesisUtxo (..), Tx (..), TxAux (..),
                                                   TxIn (..), TxOutAux (..), TxUndo,
                                                   flattenTxPayload, genesisUtxo, toaOut,
                                                   topsortTxs, txOutAddress)
import           Pos.Txp.MemState.Class           (MonadTxpMem, getLocalTxsNUndo)
import           Pos.Util.Chrono                  (getNewestFirst)
import qualified Pos.Util.Modifier                as MM
import           Pos.Util.Servant                 (encodeCType)

import           Pos.Ssc.Class                    (SscHelpersClass)
import           Pos.Wallet.SscType               (WalletSscType)
import           Pos.Wallet.Web.Account           (MonadKeySearch (..))
import           Pos.Wallet.Web.ClientTypes       (Addr, CId, CTxMeta (..),
                                                   CWAddressMeta (..), Wal, addressToCId,
                                                   encToCId, isTxLocalAddress)
import           Pos.Wallet.Web.Error.Types       (WalletError (..))
import           Pos.Wallet.Web.Pending.Types     (PtxBlockInfo, PtxCondition (PtxApplying, PtxInNewestBlocks))
import           Pos.Wallet.Web.State             (AddressLookupMode (..),
                                                   CustomAddressType (..), WalletTip (..),
                                                   WebWalletModeDB)
import qualified Pos.Wallet.Web.State             as WS
import           Pos.Wallet.Web.Tracking.Modifier (CAccModifier (..), CachedCAccModifier,
                                                   deleteAndInsertIMM, deleteAndInsertMM,
                                                   deleteAndInsertVM, indexedDeletions,
                                                   sortedInsertions)
import           Pos.Wallet.Web.Util              (getWalletAddrMetas)


type BlockLockMode ssc ctx m =
     ( WithLogger m
     , MonadReader ctx m
     , HasLens StateLock ctx StateLock
     , MonadRealDB ctx m
     , DB.MonadBlockDB ssc m
     , MonadMask m
     )

type WalletTrackingEnv ext ctx m =
     ( BlockLockMode WalletSscType ctx m
     , WebWalletModeDB ctx m
     , MonadTxpMem ext ctx m
     , WS.MonadWalletWebDB ctx m
     , MonadSlotsData ctx m
     , WithLogger m
     , HasConfiguration
     )

syncWalletOnImport :: WalletTrackingEnv ext ctx m => EncryptedSecretKey -> m ()
syncWalletOnImport = syncWalletsWithGState @WalletSscType . one

txMempoolToModifier :: WalletTrackingEnv ext ctx m => EncryptedSecretKey -> m CAccModifier
txMempoolToModifier encSK = do
    let wHash (i, TxAux {..}, _) = WithHash taTx i
        wId = encToCId encSK
        getDiff       = const Nothing  -- no difficulty (mempool txs)
        getTs         = const Nothing  -- don't give any timestamp
        getPtxBlkInfo = const Nothing  -- no slot of containing block
    (txs, undoMap) <- getLocalTxsNUndo

    txsWUndo <- forM txs $ \(id, tx) -> case HM.lookup id undoMap of
        Just undo -> pure (id, tx, undo)
        Nothing -> do
            let errMsg = sformat ("There is no undo corresponding to TxId #"%build%" from txp mempool") id
            logError errMsg
            throwM $ InternalError errMsg

    tipH <- DB.getTipHeader @WalletSscType
    allAddresses <- getWalletAddrMetas Ever wId
    case topsortTxs wHash txsWUndo of
        Nothing -> mempty <$ logWarning "txMempoolToModifier: couldn't topsort mempool txs"
        Just ordered -> pure $
            trackingApplyTxs @WalletSscType encSK allAddresses getDiff getTs getPtxBlkInfo $
            map (\(_, tx, undo) -> (tx, undo, tipH)) ordered

----------------------------------------------------------------------------
-- Logic
----------------------------------------------------------------------------

-- Iterate over blocks (using forward links) and actualize our accounts.
syncWalletsWithGState
    :: forall ssc ctx m.
    ( WebWalletModeDB ctx m
    , BlockLockMode ssc ctx m
    , MonadSlotsData ctx m
    , HasConfiguration
    )
    => [EncryptedSecretKey] -> m ()
syncWalletsWithGState encSKs = forM_ encSKs $ \encSK -> handleAll (onErr encSK) $ do
    let wAddr = encToCId encSK
    WS.getWalletSyncTip wAddr >>= \case
        Nothing                -> logWarning $ sformat ("There is no syncTip corresponding to wallet #"%build) wAddr
        Just NotSynced         -> syncDo encSK Nothing
        Just (SyncedWith wTip) -> DB.blkGetHeader wTip >>= \case
            Nothing ->
                throwM $ InternalError $
                    sformat ("Couldn't get block header of wallet "%build
                                %" by last synced hh: "%build) wAddr wTip
            Just wHeader -> syncDo encSK (Just wHeader)
  where
    onErr encSK = logWarning . sformat fmt (encToCId encSK)
    fmt = "Sync of wallet "%build%" failed: "%build
    syncDo :: EncryptedSecretKey -> Maybe (BlockHeader ssc) -> m ()
    syncDo encSK wTipH = do
        let wdiff = maybe (0::Word32) (fromIntegral . ( ^. difficultyL)) wTipH
        gstateTipH <- DB.getTipHeader @ssc
        -- If account's syncTip is before the current gstate's tip,
        -- then it loads accounts and addresses starting with @wHeader@.
        -- syncTip can be before gstate's the current tip
        -- when we call @syncWalletSetWithTip@ at the first time
        -- or if the application was interrupted during rollback.
        -- We don't load all blocks explicitly, because blockain can be long.
        wNewTip <-
            if (gstateTipH ^. difficultyL > fromIntegral blkSecurityParam + fromIntegral wdiff) then do
                -- Wallet tip is "far" from gState tip,
                -- rollback can't occur more then @blkSecurityParam@ blocks,
                -- so we can sync wallet and GState without the block lock
                -- to avoid blocking of blocks verification/application.
                bh <- unsafeLast . getNewestFirst <$> DB.loadHeadersByDepth (blkSecurityParam + 1) (headerHash gstateTipH)
                logInfo $
                    sformat ("Wallet's tip is far from GState tip. Syncing with "%build%" without the block lock")
                    (headerHash bh)
                syncWalletWithGStateUnsafe encSK wTipH bh
                pure $ Just bh
            else pure wTipH
        withStateLockNoMetrics HighPriority $ \tip -> do
            logInfo $ sformat ("Syncing wallet with "%build%" under the block lock") tip
            tipH <- maybe (error "No block header corresponding to tip") pure =<< DB.blkGetHeader tip
            syncWalletWithGStateUnsafe encSK wNewTip tipH

----------------------------------------------------------------------------
-- Unsafe operations. Core logic.
----------------------------------------------------------------------------
-- These operation aren't atomic and don't take the block lock.

-- BE CAREFUL! This function iterates over blockchain, the blockchain can be large.
syncWalletWithGStateUnsafe
    :: forall ssc ctx m .
    ( WebWalletModeDB ctx m
    , DB.MonadBlockDB ssc m
    , WithLogger m
    , MonadSlotsData ctx m
    , HasConfiguration
    )
    => EncryptedSecretKey      -- ^ Secret key for decoding our addresses
    -> Maybe (BlockHeader ssc) -- ^ Block header corresponding to wallet's tip.
                               --   Nothing when wallet's tip is genesisHash
    -> BlockHeader ssc         -- ^ GState header hash
    -> m ()
syncWalletWithGStateUnsafe encSK wTipHeader gstateH = setLogger $ do
    systemStart  <- getSystemStartM
    slottingData <- GS.getSlottingData

    let gstateHHash = headerHash gstateH
        loadCond (b, _) _ = b ^. difficultyL <= gstateH ^. difficultyL
        wAddr = encToCId encSK
        mappendR r mm = pure (r <> mm)
        diff = (^. difficultyL)
        mDiff = Just . diff
        gbTxs = either (const []) (^. mainBlockTxPayload . to flattenTxPayload)

        mainBlkHeaderTs mBlkH =
          getSlotStartPure systemStart (mBlkH ^. headerSlotL) slottingData
        blkHeaderTs = either (const Nothing) mainBlkHeaderTs

        -- assuming that transactions are not created until syncing is complete
        ptxBlkInfo = const Nothing

        rollbackBlock :: [CWAddressMeta] -> Blund ssc -> CAccModifier
        rollbackBlock allAddresses (b, u) =
            trackingRollbackTxs encSK allAddresses mDiff blkHeaderTs $
            zip3 (gbTxs b) (undoTx u) (repeat $ getBlockHeader b)

        applyBlock :: [CWAddressMeta] -> Blund ssc -> m CAccModifier
        applyBlock allAddresses (b, u) = pure $
            trackingApplyTxs encSK allAddresses mDiff blkHeaderTs ptxBlkInfo $
            zip3 (gbTxs b) (undoTx u) (repeat $ getBlockHeader b)

        computeAccModifier :: BlockHeader ssc -> m CAccModifier
        computeAccModifier wHeader = do
            allAddresses <- getWalletAddrMetas Ever wAddr
            logInfo $
                sformat ("Wallet "%build%" header: "%build%", current tip header: "%build)
                wAddr wHeader gstateH
            if | diff gstateH > diff wHeader -> do
                     -- If wallet's syncTip is before than the current tip in the blockchain,
                     -- then it loads wallets starting with @wHeader@.
                     -- Sync tip can be before the current tip
                     -- when we call @syncWalletSetWithTip@ at the first time
                     -- or if the application was interrupted during rollback.
                     -- We don't load blocks explicitly, because blockain can be long.
                     maybe (pure mempty)
                         (\wNextH ->
                            foldlUpWhileM (applyBlock allAddresses) wNextH loadCond mappendR mempty)
                         =<< resolveForwardLink wHeader
               | diff gstateH < diff wHeader -> do
                     -- This rollback can occur
                     -- if the application was interrupted during blocks application.
                     blunds <- getNewestFirst <$>
                         DB.loadBlundsWhile (\b -> getBlockHeader b /= gstateH) (headerHash wHeader)
                     pure $ foldl' (\r b -> r <> rollbackBlock allAddresses b) mempty blunds
               | otherwise -> mempty <$ logInfo (sformat ("Wallet "%build%" is already synced") wAddr)

    whenNothing_ wTipHeader $ do
        let encInfo = getEncInfo encSK
            ownGenesisData =
                selectOwnAccounts encInfo (txOutAddress . toaOut . snd) $
                M.toList $ unGenesisUtxo genesisUtxo
            ownGenesisUtxo = M.fromList $ map fst ownGenesisData
            ownGenesisAddrs = map snd ownGenesisData
        mapM_ WS.addWAddress ownGenesisAddrs
        WS.getWalletUtxo >>= WS.setWalletUtxo . (ownGenesisUtxo <>)

    startFromH <- maybe firstGenesisHeader pure wTipHeader
    mapModifier@CAccModifier{..} <- computeAccModifier startFromH
    applyModifierToWallet wAddr gstateHHash mapModifier
    -- Mark the wallet as ready, so it will be available from api endpoints.
    WS.setWalletReady wAddr True
    logInfo $ sformat ("Wallet "%build%" has been synced with tip "
                    %shortHashF%", "%build)
                wAddr (maybe genesisHash headerHash wTipHeader) mapModifier
  where
    firstGenesisHeader :: m (BlockHeader ssc)
    firstGenesisHeader = resolveForwardLink (genesisHash @BlockHeaderStub) >>=
        maybe (error "Unexpected state: genesisHash doesn't have forward link")
            (maybe (error "No genesis block corresponding to header hash") pure <=< DB.blkGetHeader)

-- TODO: @pva701: maybe it would be needed, dunno
-- runWithWalletUtxo
--     :: (MonadReader ctx m, HasLens GenesisUtxo ctx GenesisUtxo, WebWalletModeDB ctx m)
--     => ToilT () (DBToil m) a
--     -> m a
-- runWithWalletUtxo action = do
--     walletUtxo <- WS.getWalletUtxo
--     runDBToil $ fst <$> runToilTLocal (fromUtxo walletUtxo) def mempty action

-- Process transactions on block application,
-- decrypt our addresses, and add/delete them to/from wallet-db.
-- Addresses are used in TxIn's will be deleted,
-- in TxOut's will be added.
trackingApplyTxs
    :: forall ssc . (HasConfiguration, SscHelpersClass ssc)
    => EncryptedSecretKey                          -- ^ Wallet's secret key
    -> [CWAddressMeta]                             -- ^ All addresses in wallet
    -> (BlockHeader ssc -> Maybe ChainDifficulty)  -- ^ Function to determine tx chain difficulty
    -> (BlockHeader ssc -> Maybe Timestamp)        -- ^ Function to determine tx timestamp in history
    -> (BlockHeader ssc -> Maybe PtxBlockInfo)     -- ^ Function to determine pending tx's block info
    -> [(TxAux, TxUndo, BlockHeader ssc)]          -- ^ Txs of blocks and corresponding header hash
    -> CAccModifier
trackingApplyTxs (getEncInfo -> encInfo) allAddresses getDiff getTs getPtxBlkInfo txs =
    foldl' applyTx mempty txs
  where
    toTxInOut txid (idx, out) = (TxInUtxo txid idx, TxOutAux out)

    applyTx :: CAccModifier -> (TxAux, TxUndo, BlockHeader ssc) -> CAccModifier
    applyTx CAccModifier{..} (TxAux {..}, undo, blkHeader) =
        let hh = headerHash blkHeader
            mDiff = getDiff blkHeader
            mTs = getTs blkHeader
            hhs = repeat hh
            tx@(UnsafeTx (NE.toList -> inps) (NE.toList -> outs) _) = taTx
            !txId = hash tx
            -- TODO should we do something with unknown inputs?
            resolvedInputs = catMaybes $ zipWith (fmap . (,)) inps (NE.toList undo)
            txOutgoings = map txOutAddress outs
            txInputs = map (toaOut . snd) resolvedInputs

            ownInputs = selectOwnAccounts encInfo (txOutAddress . toaOut . snd) resolvedInputs
            ownOutputs = selectOwnAccounts encInfo (txOutAddress . snd) $
                enumerate outs
            ownInpAddrMetas = map snd ownInputs
            ownOutAddrMetas = map snd ownOutputs
            ownTxIns = map (fst . fst) ownInputs
            ownTxOuts = map (toTxInOut txId . fst) ownOutputs

            addedHistory =
                if (not $ null ownOutputs) || (not $ null ownInputs)
                then DL.cons (THEntry txId tx mDiff txInputs txOutgoings mTs)
                     camAddedHistory
                else camAddedHistory

            usedAddrs = map cwamId ownOutAddrMetas
            changeAddrs = evalChange allAddresses (map cwamId ownInpAddrMetas) usedAddrs

            mPtxBlkInfo = getPtxBlkInfo blkHeader
            addedPtxCandidates =
                if | Just ptxBlkInfo <- mPtxBlkInfo
                     -> DL.cons (txId, ptxBlkInfo) camAddedPtxCandidates
                   | otherwise
                     -> camAddedPtxCandidates
        in CAccModifier
            (deleteAndInsertIMM [] ownOutAddrMetas camAddresses)
            (deleteAndInsertVM [] (zip usedAddrs hhs) camUsed)
            (deleteAndInsertVM [] (zip changeAddrs hhs) camChange)
            (deleteAndInsertMM ownTxIns ownTxOuts camUtxo)
            addedHistory
            camDeletedHistory
            addedPtxCandidates
            camDeletedPtxCandidates

-- Process transactions on block rollback.
-- Like @trackingApplyTx@, but vise versa.
trackingRollbackTxs
    :: forall ssc . (HasConfiguration, SscHelpersClass ssc)
    => EncryptedSecretKey -- ^ Wallet's secret key
    -> [CWAddressMeta] -- ^ All adresses
    -> (BlockHeader ssc -> Maybe ChainDifficulty)  -- ^ Function to determine tx chain difficulty
    -> (BlockHeader ssc -> Maybe Timestamp)        -- ^ Function to determine tx timestamp in history
    -> [(TxAux, TxUndo, BlockHeader ssc)] -- ^ Txs of blocks and corresponding header hash
    -> CAccModifier
trackingRollbackTxs (getEncInfo -> encInfo) allAddress getDiff getTs txs =
    foldl' rollbackTx mempty txs
  where
    rollbackTx :: CAccModifier -> (TxAux, TxUndo, BlockHeader ssc) -> CAccModifier
    rollbackTx CAccModifier{..} (TxAux {..}, NE.toList -> undoL, blkHeader) = do
        let hh = headerHash blkHeader
            hhs = repeat hh
            mDiff = getDiff blkHeader
            mTs = getTs blkHeader
            tx@(UnsafeTx (NE.toList -> inps) (NE.toList -> outs) _) = taTx
            !txid = hash taTx
            undoL' = catMaybes undoL
            resolvedInputs = zip inps undoL'
            txOutgoings = map txOutAddress outs
            txInputs = map (toaOut . snd) resolvedInputs

            ownInputs = selectOwnAccounts encInfo (txOutAddress . toaOut) undoL'
            ownOutputs = selectOwnAccounts encInfo txOutAddress $ outs
            ownInputMetas = map snd ownInputs
            ownOutputMetas = map snd ownOutputs
            ownInputAddrs = map cwamId ownInputMetas
            ownOutputAddrs = map cwamId ownOutputMetas

            l = fromIntegral (length outs) :: Word32
            ownTxIns = zip inps $ map fst ownInputs
            ownTxOuts = map (TxInUtxo txid) ([0 .. l - 1] :: [Word32])

            th = THEntry txid tx mDiff txInputs txOutgoings mTs

            deletedHistory =
                if (not $ null ownInputAddrs) || (not $ null ownOutputAddrs)
                then DL.snoc camDeletedHistory th
                else camDeletedHistory

            deletedPtxCandidates = DL.cons (txid, th) camDeletedPtxCandidates

        -- Rollback isn't needed, because we don't use @utxoGet@
        -- (undo contains all required information)
        let usedAddrs = map cwamId ownOutputMetas
            changeAddrs = evalChange allAddress ownInputAddrs ownOutputAddrs
        CAccModifier
            (deleteAndInsertIMM ownOutputMetas [] camAddresses)
            (deleteAndInsertVM (zip usedAddrs hhs) [] camUsed)
            (deleteAndInsertVM (zip changeAddrs hhs) [] camChange)
            (deleteAndInsertMM ownTxOuts ownTxIns camUtxo)
            camAddedHistory
            deletedHistory
            camAddedPtxCandidates
            deletedPtxCandidates

applyModifierToWallet
    :: WebWalletModeDB ctx m
    => CId Wal
    -> HeaderHash
    -> CAccModifier
    -> m ()
applyModifierToWallet wid newTip CAccModifier{..} = do
    -- TODO maybe do it as one acid-state transaction.
    mapM_ WS.addWAddress (sortedInsertions camAddresses)
    mapM_ (WS.addCustomAddress UsedAddr . fst) (MM.insertions camUsed)
    mapM_ (WS.addCustomAddress ChangeAddr . fst) (MM.insertions camChange)
    WS.getWalletUtxo >>= WS.setWalletUtxo . MM.modifyMap camUtxo
<<<<<<< HEAD
    oldCachedHist <- fromMaybe mempty <$> WS.getHistoryCache wid
    let addedHistory = txHistoryListToMap $ DL.toList camAddedHistory
    WS.updateHistoryCache wid $ addedHistory <> oldCachedHist -- TODO: check that there are no intersections
=======
    oldCachedHist <- fromMaybe [] <$> WS.getHistoryCache wid
    let cMetas = map (bimap encodeCType (CTxMeta . timestampToPosix)) $
                 mapMaybe (\THEntry {..} -> (_thTxId, ) <$> _thTimestamp) $
                 DL.toList camAddedHistory
    WS.addOnlyNewTxMetas wid cMetas
    sortedAddedHistory <-
        getNewestFirst <$> sortWalletThByTime wid (DL.toList camAddedHistory)
    WS.updateHistoryCache wid $ sortedAddedHistory <> oldCachedHist
>>>>>>> 5f59b2f8
    -- resubmitting worker can change ptx in db nonatomically, but
    -- tracker has priority over the resubmiter, thus do not use CAS here
    forM_ camAddedPtxCandidates $ \(txid, ptxBlkInfo) ->
        WS.setPtxCondition wid txid (PtxInNewestBlocks ptxBlkInfo)
    WS.setWalletSyncTip wid newTip

rollbackModifierFromWallet
    :: (WebWalletModeDB ctx m, MonadSlots ctx m)
    => CId Wal
    -> HeaderHash
    -> CAccModifier
    -> m ()
rollbackModifierFromWallet wid newTip CAccModifier{..} = do
    -- TODO maybe do it as one acid-state transaction.
    mapM_ WS.removeWAddress (indexedDeletions camAddresses)
    mapM_ (WS.removeCustomAddress UsedAddr) (MM.deletions camUsed)
    mapM_ (WS.removeCustomAddress ChangeAddr) (MM.deletions camChange)
    WS.getWalletUtxo >>= WS.setWalletUtxo . MM.modifyMap camUtxo
    forM_ camDeletedPtxCandidates $ \(txid, poolInfo) -> do
        curSlot <- getCurrentSlotInaccurate
        WS.ptxUpdateMeta wid txid (WS.PtxResetSubmitTiming curSlot)
        WS.setPtxCondition wid txid (PtxApplying poolInfo)
    WS.getHistoryCache wid >>= \case
        Nothing -> pure ()
        Just oldCachedHist -> do
            let deletedHistory = txHistoryListToMap (DL.toList camDeletedHistory)
            WS.updateHistoryCache wid $
<<<<<<< HEAD
                oldCachedHist `M.difference` deletedHistory
=======
                removeFromHead sortedDeletedHistory oldCachedHist
            WS.removeWalletTxMetas wid (map (encodeCType . _thTxId) sortedDeletedHistory)
>>>>>>> 5f59b2f8
    WS.setWalletSyncTip wid newTip

evalChange
    :: [CWAddressMeta] -- ^ All adresses
    -> [CId Addr]      -- ^ Own input addresses of tx
    -> [CId Addr]      -- ^ Own outputs addresses of tx
    -> [CId Addr]
evalChange allAddresses inputs outputs
    | null inputs || null outputs = []
    | otherwise = filter (isTxLocalAddress allAddresses (NE.fromList inputs)) outputs

getEncInfo :: EncryptedSecretKey -> (HDPassphrase, CId Wal)
getEncInfo encSK = do
    let pubKey = encToPublic encSK
    let hdPass = deriveHDPassphrase pubKey
    let wCId = addressToCId $ makeRootPubKeyAddress pubKey
    (hdPass, wCId)

selectOwnAccounts
    :: (HDPassphrase, CId Wal)
    -> (a -> Address)
    -> [a]
    -> [(a, CWAddressMeta)]
selectOwnAccounts encInfo getAddr =
    mapMaybe (\a -> (a,) <$> decryptAccount encInfo (getAddr a))

setLogger :: HasLoggerName m => m a -> m a
setLogger = modifyLoggerName (<> "wallet" <> "sync")

decryptAccount :: (HDPassphrase, CId Wal) -> Address -> Maybe CWAddressMeta
decryptAccount (hdPass, wCId) addr = do
    hdPayload <- aaPkDerivationPath $ addrAttributesUnwrapped addr
    derPath <- unpackHDAddressAttr hdPass hdPayload
    guard $ length derPath == 2
    pure $ CWAddressMeta wCId (derPath !! 0) (derPath !! 1) (addressToCId addr)

----------------------------------------------------------------------------
-- Cached modifier
----------------------------------------------------------------------------

-- | Evaluates `txMempoolToModifier` and provides result as a parameter
-- to given function.
fixingCachedAccModifier
    :: (WalletTrackingEnv ext ctx m, MonadKeySearch key m)
    => (CachedCAccModifier -> key -> m a)
    -> key -> m a
fixingCachedAccModifier action key =
    findKey key >>= txMempoolToModifier >>= flip action key

fixCachedAccModifierFor
    :: (WalletTrackingEnv ext ctx m, MonadKeySearch key m)
    => key
    -> (CachedCAccModifier -> m a)
    -> m a
fixCachedAccModifierFor key action =
    fixingCachedAccModifier (const . action) key<|MERGE_RESOLUTION|>--- conflicted
+++ resolved
@@ -444,20 +444,13 @@
     mapM_ (WS.addCustomAddress UsedAddr . fst) (MM.insertions camUsed)
     mapM_ (WS.addCustomAddress ChangeAddr . fst) (MM.insertions camChange)
     WS.getWalletUtxo >>= WS.setWalletUtxo . MM.modifyMap camUtxo
-<<<<<<< HEAD
     oldCachedHist <- fromMaybe mempty <$> WS.getHistoryCache wid
+    let cMetas = M.fromList
+               $ mapMaybe (\THEntry {..} -> (\mts -> (_thTxId, CTxMeta . timestampToPosix $ mts)) <$> _thTimestamp)
+               $ DL.toList camAddedHistory
+    WS.addOnlyNewTxMetas wid cMetas
     let addedHistory = txHistoryListToMap $ DL.toList camAddedHistory
     WS.updateHistoryCache wid $ addedHistory <> oldCachedHist -- TODO: check that there are no intersections
-=======
-    oldCachedHist <- fromMaybe [] <$> WS.getHistoryCache wid
-    let cMetas = map (bimap encodeCType (CTxMeta . timestampToPosix)) $
-                 mapMaybe (\THEntry {..} -> (_thTxId, ) <$> _thTimestamp) $
-                 DL.toList camAddedHistory
-    WS.addOnlyNewTxMetas wid cMetas
-    sortedAddedHistory <-
-        getNewestFirst <$> sortWalletThByTime wid (DL.toList camAddedHistory)
-    WS.updateHistoryCache wid $ sortedAddedHistory <> oldCachedHist
->>>>>>> 5f59b2f8
     -- resubmitting worker can change ptx in db nonatomically, but
     -- tracker has priority over the resubmiter, thus do not use CAS here
     forM_ camAddedPtxCandidates $ \(txid, ptxBlkInfo) ->
@@ -485,12 +478,8 @@
         Just oldCachedHist -> do
             let deletedHistory = txHistoryListToMap (DL.toList camDeletedHistory)
             WS.updateHistoryCache wid $
-<<<<<<< HEAD
                 oldCachedHist `M.difference` deletedHistory
-=======
-                removeFromHead sortedDeletedHistory oldCachedHist
-            WS.removeWalletTxMetas wid (map (encodeCType . _thTxId) sortedDeletedHistory)
->>>>>>> 5f59b2f8
+            WS.removeWalletTxMetas wid (map encodeCType $ M.keys deletedHistory)
     WS.setWalletSyncTip wid newTip
 
 evalChange
